--- conflicted
+++ resolved
@@ -18,12 +18,7 @@
     },
     "require-dev": {
         "doctrine/common": ">=2.1",
-<<<<<<< HEAD
         "zendframework/zend-stdlib": "~2.7",
-        "zendframework/zend-version": "~2.5",
-=======
-        "zendframework/zend-stdlib": "~2.5",
->>>>>>> 6cc500fe
         "fabpot/php-cs-fixer": "1.7.*",
         "phpunit/PHPUnit": "~4.0"
     },
