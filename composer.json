--- conflicted
+++ resolved
@@ -20,17 +20,10 @@
     },
     "require-dev": {
         "ext-phar": "*",
-<<<<<<< HEAD
-        "doctrine/annotations": "^1.5",
-        "phpunit/phpunit": "^7.1.2",
-        "zendframework/zend-coding-standard": "~1.0.0",
-        "zendframework/zend-stdlib": "^2.7.7 || ^3.1"
-=======
         "doctrine/annotations": "^1.0",
         "phpunit/phpunit": "^7.5.15",
         "zendframework/zend-coding-standard": "^1.0",
         "zendframework/zend-stdlib": "^2.7 || ^3.0"
->>>>>>> 54968c54
     },
     "suggest": {
         "doctrine/annotations": "Doctrine\\Common\\Annotations >=1.0 for annotation features",
@@ -51,13 +44,8 @@
     },
     "extra": {
         "branch-alias": {
-<<<<<<< HEAD
-            "dev-master": "3.2-dev",
-            "dev-develop": "3.3-dev"
-=======
             "dev-master": "3.3.x-dev",
             "dev-develop": "3.4.x-dev"
->>>>>>> 54968c54
         }
     },
     "scripts": {
