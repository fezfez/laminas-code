--- conflicted
+++ resolved
@@ -30,19 +30,11 @@
      */
     public static function fromReflection(ReflectionDocBlockTag $reflectionTagReturn)
     {
-<<<<<<< HEAD
-        $returnTag = new self();
+        $returnTag = new static();
         $returnTag
             ->setName('return')
             ->setDatatype($reflectionTagReturn->getType()) // @todo rename
             ->setDescription($reflectionTagReturn->getDescription());
-=======
-        $returnTag = new static();
-
-        $returnTag->setName('return');
-        $returnTag->setDatatype($reflectionTagReturn->getType()); // @todo rename
-        $returnTag->setDescription($reflectionTagReturn->getDescription());
->>>>>>> 5edc4ac3
 
         return $returnTag;
     }
