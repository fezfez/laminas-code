--- conflicted
+++ resolved
@@ -110,18 +110,12 @@
     }
 
     /**
-<<<<<<< HEAD
+     * Get annotations
+     *
      * @param  Annotation\AnnotationManager $annotationManager
      * @return Annotation\AnnotationCollection
      */
     public function getAnnotations(Annotation\AnnotationManager $annotationManager)
-=======
-     * Get annotations
-     *
-     * @return array
-     */
-    public function getAnnotations()
->>>>>>> daef0517
     {
         if (($docComment = $this->getDocComment()) == '') {
             return false;
@@ -296,11 +290,7 @@
     }
 
     /**
-<<<<<<< HEAD
      * Returns a list of property names
-=======
-     * Get property names
->>>>>>> daef0517
      *
      * @return array
      */
@@ -321,11 +311,7 @@
     }
 
     /**
-<<<<<<< HEAD
      * Returns a list of properties
-=======
-     * Get properties
->>>>>>> daef0517
      *
      * @return array
      */
@@ -345,7 +331,6 @@
         return $return;
     }
 
-<<<<<<< HEAD
     public function getProperty($propertyNameOrInfoIndex)
     {
         $this->scan();
@@ -381,13 +366,11 @@
         return $p;
     }
 
-=======
     /**
      * Get method names
      *
      * @return array
      */
->>>>>>> daef0517
     public function getMethodNames()
     {
         $this->scan();
