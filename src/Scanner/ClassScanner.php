<?php
/**
 * Zend Framework (http://framework.zend.com/)
 *
 * @link      http://github.com/zendframework/zf2 for the canonical source repository
 * @copyright Copyright (c) 2005-2012 Zend Technologies USA Inc. (http://www.zend.com)
 * @license   http://framework.zend.com/license/new-bsd New BSD License
 * @package   Zend_Code
 */

namespace Zend\Code\Scanner;

use Zend\Code\Annotation;
use Zend\Code\Exception;
use Zend\Code\NameInformation;

class ClassScanner implements ScannerInterface
{
    /**
     * @var bool
     */
    protected $isScanned = false;

    /**
     * @var string
     */
    protected $docComment = null;

    /**
     * @var string
     */
    protected $name = null;

    /**
     * @var string
     */
    protected $shortName = null;

    /**
     * @var int
     */
    protected $lineStart = null;

    /**
     * @var int
     */
    protected $lineEnd = null;

    /**
     * @var bool
     */
    protected $isFinal = false;

    /**
     * @var bool
     */
    protected $isAbstract = false;

    /**
     * @var bool
     */
    protected $isInterface = false;

    /**
     * @var string
     */
    protected $parentClass = null;

    /**
     * @var string
     */
    protected $shortParentClass = null;

    /**
     * @var string[]
     */
    protected $interfaces = array();

    /**
     * @var string[]
     */
    protected $shortInterfaces = array();

    /**
     * @var array
     */
    protected $tokens = array();

    /**
     * @var NameInformation
     */
    protected $nameInformation = null;

    /**
     * @var array[]
     */
    protected $infos = array();

    /**
     * Constructor
     *
     * @param array                $classTokens
     * @param NameInformation|null $nameInformation
     * @return ClassScanner
     */
    public function __construct(array $classTokens, NameInformation $nameInformation = null)
    {
        $this->tokens          = $classTokens;
        $this->nameInformation = $nameInformation;
    }

    /**
<<<<<<< HEAD
=======
     * Get annotations
     *
>>>>>>> c28771c1
     * @param  Annotation\AnnotationManager $annotationManager
     * @return Annotation\AnnotationCollection
     */
    public function getAnnotations(Annotation\AnnotationManager $annotationManager)
    {
        if (($docComment = $this->getDocComment()) == '') {
            return false;
        }

        return new AnnotationScanner($annotationManager, $docComment, $this->nameInformation);
    }

    /**
     * Get doc comment
     *
     * @return null|string
     */
    public function getDocComment()
    {
        $this->scan();
        return $this->docComment;
    }

    /**
     * Get doc block
     *
     * @return false|DocBlockScanner
     */
    public function getDocBlock()
    {
        if (!$docComment = $this->getDocComment()) {
            return false;
        }
        return new DocBlockScanner($docComment);
    }

    /**
     * Get name
     *
     * @return null|string
     */
    public function getName()
    {
        $this->scan();
        return $this->name;
    }

    /**
     * Get short name
     *
     * @return null|string
     */
    public function getShortName()
    {
        $this->scan();
        return $this->shortName;
    }

    /**
     * Get line start
     *
     * @return int|null
     */
    public function getLineStart()
    {
        $this->scan();
        return $this->lineStart;
    }

    /**
     * Get line end
     *
     * @return int|null
     */
    public function getLineEnd()
    {
        $this->scan();
        return $this->lineEnd;
    }

    /**
     * Check for final
     *
     * @return bool
     */
    public function isFinal()
    {
        $this->scan();
        return $this->isFinal;
    }

    /**
     * Check for instantiable
     *
     * @return bool
     */
    public function isInstantiable()
    {
        $this->scan();
        return (!$this->isAbstract && !$this->isInterface);
    }

    /**
     * Check for abstract
     *
     * @return bool
     */
    public function isAbstract()
    {
        $this->scan();
        return $this->isAbstract;
    }

    /**
     * Check for interface
     *
     * @return bool
     */
    public function isInterface()
    {
        $this->scan();
        return $this->isInterface;
    }

    /**
     * Has parent class
     *
     * @return bool
     */
    public function hasParentClass()
    {
        $this->scan();
        return ($this->parentClass != null);
    }

    /**
     * Get parent class
     *
     * @return null|string
     */
    public function getParentClass()
    {
        $this->scan();
        return $this->parentClass;
    }

    /**
     * Get interfaces
     *
     * @return string[]
     */
    public function getInterfaces()
    {
        $this->scan();
        return $this->interfaces;
    }

    /**
     * Get constants
     *
     * @return array
     */
    public function getConstants()
    {
        $this->scan();

        $return = array();

        foreach ($this->infos as $info) {
            if ($info['type'] != 'constant') {
                continue;
            }
            $return[] = $info['name'];
        }
        return $return;
    }

    /**
     * Returns a list of property names
     *
     * @return array
     */
    public function getPropertyNames()
    {
        $this->scan();

        $return = array();

        foreach ($this->infos as $info) {
            if ($info['type'] != 'property') {
                continue;
            }

            $return[] = $info['name'];
        }
        return $return;
    }

    /**
     * Returns a list of properties
     *
     * @return array
     */
    public function getProperties()
    {
        $this->scan();

        $return = array();

        foreach ($this->infos as $info) {
            if ($info['type'] != 'property') {
                continue;
            }

            $return[] = $this->getProperty($info['name']);
        }
        return $return;
    }

    public function getProperty($propertyNameOrInfoIndex)
    {
        $this->scan();

        if (is_int($propertyNameOrInfoIndex)) {
            $info = $this->infos[$propertyNameOrInfoIndex];
            if ($info['type'] != 'property') {
                throw new Exception\InvalidArgumentException('Index of info offset is not about a property');
            }
        } elseif (is_string($propertyNameOrInfoIndex)) {
            $propertyFound = false;
            foreach ($this->infos as $info) {
                if ($info['type'] === 'property' && $info['name'] === $propertyNameOrInfoIndex) {
                    $propertyFound = true;
                    break;
                }
            }
            if (!$propertyFound) {
                return false;
            }
        } else {
            throw new Exception\InvalidArgumentException('Invalid property name of info index type.  Must be of type int or string');
        }
        if (!isset($info)) {
            return false;
        }
        $p = new PropertyScanner(
            array_slice($this->tokens, $info['tokenStart'], $info['tokenEnd'] - $info['tokenStart'] + 1),
            $this->nameInformation
        );
        $p->setClass($this->name);
        $p->setScannerClass($this);
        return $p;
    }

<<<<<<< HEAD
=======
    /**
     * Get method names
     *
     * @return array
     */
>>>>>>> c28771c1
    public function getMethodNames()
    {
        $this->scan();

        $return = array();

        foreach ($this->infos as $info) {
            if ($info['type'] != 'method') {
                continue;
            }

            $return[] = $info['name'];
        }

        return $return;
    }

    /**
     * Get methods
     *
     * @return MethodScanner[]
     */
    public function getMethods()
    {
        $this->scan();

        $return = array();

        foreach ($this->infos as $info) {
            if ($info['type'] != 'method') {
                continue;
            }

            $return[] = $this->getMethod($info['name']);
        }
        return $return;
    }

    /**
     * Get method
     *
     * @param string|int $methodNameOrInfoIndex
     * @throws Exception\InvalidArgumentException
     * @return MethodScanner
     */
    public function getMethod($methodNameOrInfoIndex)
    {
        $this->scan();

        if (is_int($methodNameOrInfoIndex)) {
            $info = $this->infos[$methodNameOrInfoIndex];
            if ($info['type'] != 'method') {
                throw new Exception\InvalidArgumentException('Index of info offset is not about a method');
            }
        } elseif (is_string($methodNameOrInfoIndex)) {
            $methodFound = false;
            foreach ($this->infos as $info) {
                if ($info['type'] === 'method' && $info['name'] === $methodNameOrInfoIndex) {
                    $methodFound = true;
                    break;
                }
            }
            if (!$methodFound) {
                return false;
            }
        }
        if (!isset($info)) {
            // @todo find a way to test this
            die('Massive Failure, test this');
        }
        $m = new MethodScanner(
            array_slice($this->tokens, $info['tokenStart'], $info['tokenEnd'] - $info['tokenStart'] + 1),
            $this->nameInformation
        );
        $m->setClass($this->name);
        $m->setScannerClass($this);
        return $m;
    }

    /**
     * Has method
     *
     * @param string $name
     * @return bool
     */
    public function hasMethod($name)
    {
        $this->scan();

        foreach ($this->infos as $info) {
            if ($info['type'] === 'method' && $info['name'] === $name) {
                return true;
            }
        }
        return false;
    }

    /**
     * Export
     */
    public static function export()
    {
        // @todo
    }

    public function __toString()
    {
        // @todo
    }

    /**
     * Scan
     *
     * @return void
     * @throws Exception\RuntimeException
     */
    protected function scan()
    {
        if ($this->isScanned) {
            return;
        }

        if (!$this->tokens) {
            throw new Exception\RuntimeException('No tokens were provided');
        }

        /**
         * Variables & Setup
         */

        $tokens       = &$this->tokens; // localize
        $infos        = &$this->infos; // localize
        $tokenIndex   = null;
        $token        = null;
        $tokenType    = null;
        $tokenContent = null;
        $tokenLine    = null;
        $namespace    = null;
        $infoIndex    = 0;
        $braceCount   = 0;

        /*
         * MACRO creation
         */
        $MACRO_TOKEN_ADVANCE = function() use (&$tokens, &$tokenIndex, &$token, &$tokenType, &$tokenContent, &$tokenLine) {
            static $lastTokenArray = null;
            $tokenIndex = ($tokenIndex === null) ? 0 : $tokenIndex + 1;
            if (!isset($tokens[$tokenIndex])) {
                $token        = false;
                $tokenContent = false;
                $tokenType    = false;
                $tokenLine    = false;
                return false;
            }
            $token = $tokens[$tokenIndex];
            if (is_string($token)) {
                $tokenType    = null;
                $tokenContent = $token;
                $tokenLine    = $tokenLine + substr_count($lastTokenArray[1],
                                                          "\n"); // adjust token line by last known newline count
            } else {
                $lastTokenArray = $token;
                list($tokenType, $tokenContent, $tokenLine) = $token;
            }
            return $tokenIndex;
        };
        $MACRO_INFO_ADVANCE  = function() use (&$infoIndex, &$infos, &$tokenIndex, &$tokenLine) {
            $infos[$infoIndex]['tokenEnd'] = $tokenIndex;
            $infos[$infoIndex]['lineEnd']  = $tokenLine;
            $infoIndex++;
            return $infoIndex;
        };


        /**
         * START FINITE STATE MACHINE FOR SCANNING TOKENS
         */

        // Initialize token
        $MACRO_TOKEN_ADVANCE();

        SCANNER_TOP:

        switch ($tokenType) {

            case T_DOC_COMMENT:

                $this->docComment = $tokenContent;
                goto SCANNER_CONTINUE;

            case T_FINAL:
            case T_ABSTRACT:
            case T_CLASS:
            case T_INTERFACE:

                // CLASS INFORMATION

                $classContext        = null;
                $classInterfaceIndex = 0;

                SCANNER_CLASS_INFO_TOP:

                if (is_string($tokens[$tokenIndex + 1]) && $tokens[$tokenIndex + 1] === '{') {
                    goto SCANNER_CLASS_INFO_END;
                }

                $this->lineStart = $tokenLine;

                switch ($tokenType) {

                    case T_FINAL:
                        $this->isFinal = true;
                        goto SCANNER_CLASS_INFO_CONTINUE;

                    case T_ABSTRACT:
                        $this->isAbstract = true;
                        goto SCANNER_CLASS_INFO_CONTINUE;

                    case T_INTERFACE:
                        $this->isInterface = true;
                    case T_CLASS:
                        $this->shortName = $tokens[$tokenIndex + 2][1];
                        if ($this->nameInformation && $this->nameInformation->hasNamespace()) {
                            $this->name = $this->nameInformation->getNamespace() . '\\' . $this->shortName;
                        } else {
                            $this->name = $this->shortName;
                        }
                        goto SCANNER_CLASS_INFO_CONTINUE;

                    case T_NS_SEPARATOR:
                    case T_STRING:
                        switch ($classContext) {
                            case T_EXTENDS:
                                $this->shortParentClass .= $tokenContent;
                                break;
                            case T_IMPLEMENTS:
                                $this->shortInterfaces[$classInterfaceIndex] .= $tokenContent;
                                break;
                        }
                        goto SCANNER_CLASS_INFO_CONTINUE;

                    case T_EXTENDS:
                    case T_IMPLEMENTS:
                        $classContext = $tokenType;
                        if (($this->isInterface && $classContext === T_EXTENDS) || $classContext === T_IMPLEMENTS) {
                            $this->shortInterfaces[$classInterfaceIndex] = '';
                        } elseif (!$this->isInterface && $classContext === T_EXTENDS) {
                            $this->shortParentClass = '';
                        }
                        goto SCANNER_CLASS_INFO_CONTINUE;

                    case null:
                        if ($classContext == T_IMPLEMENTS && $tokenContent == ',') {
                            $classInterfaceIndex++;
                            $this->shortInterfaces[$classInterfaceIndex] = '';
                        }

                }

                SCANNER_CLASS_INFO_CONTINUE:

                if ($MACRO_TOKEN_ADVANCE() === false) {
                    goto SCANNER_END;
                }
                goto SCANNER_CLASS_INFO_TOP;

                SCANNER_CLASS_INFO_END:

                goto SCANNER_CONTINUE;

        }

        if ($tokenType === null && $tokenContent === '{' && $braceCount === 0) {

            $braceCount++;
            if ($MACRO_TOKEN_ADVANCE() === false) {
                goto SCANNER_END;
            }

            SCANNER_CLASS_BODY_TOP:

            if ($braceCount === 0) {
                goto SCANNER_CLASS_BODY_END;
            }

            switch ($tokenType) {

                case T_CONST:

                    $infos[$infoIndex] = array(
                        'type'          => 'constant',
                        'tokenStart'    => $tokenIndex,
                        'tokenEnd'      => null,
                        'lineStart'     => $tokenLine,
                        'lineEnd'       => null,
                        'name'          => null,
                        'value'         => null,
                    );

                    SCANNER_CLASS_BODY_CONST_TOP:

                    if ($tokenContent === ';') {
                        goto SCANNER_CLASS_BODY_CONST_END;
                    }

                    if ($tokenType === T_STRING) {
                        $infos[$infoIndex]['name'] = $tokenContent;
                    }

                    SCANNER_CLASS_BODY_CONST_CONTINUE:

                    if ($MACRO_TOKEN_ADVANCE() === false) {
                        goto SCANNER_END;
                    }
                    goto SCANNER_CLASS_BODY_CONST_TOP;

                    SCANNER_CLASS_BODY_CONST_END:

                    $MACRO_INFO_ADVANCE();
                    goto SCANNER_CLASS_BODY_CONTINUE;

                case T_DOC_COMMENT:
                case T_PUBLIC:
                case T_PROTECTED:
                case T_PRIVATE:
                case T_ABSTRACT:
                case T_FINAL:
                case T_VAR:
                case T_FUNCTION:

                    $infos[$infoIndex] = array(
                        'type'        => null,
                        'tokenStart'  => $tokenIndex,
                        'tokenEnd'    => null,
                        'lineStart'   => $tokenLine,
                        'lineEnd'     => null,
                        'name'        => null,
                    );

                    $memberContext     = null;
                    $methodBodyStarted = false;

                    SCANNER_CLASS_BODY_MEMBER_TOP:

                    if ($memberContext === 'method') {
                        switch ($tokenContent) {
                            case '{':
                                $methodBodyStarted = true;
                                $braceCount++;
                                goto SCANNER_CLASS_BODY_MEMBER_CONTINUE;
                            case '}':
                                $braceCount--;
                                goto SCANNER_CLASS_BODY_MEMBER_CONTINUE;
                        }
                    }

                    if ($memberContext !== null) {
                        if (
                            ($memberContext === 'property' && $tokenContent === ';')
                            || ($memberContext === 'method' && $methodBodyStarted && $braceCount === 1)
                            || ($memberContext === 'method' && $this->isInterface && $tokenContent === ';')
                        ) {
                            goto SCANNER_CLASS_BODY_MEMBER_END;
                        }
                    }

                    switch ($tokenType) {

                        case T_VARIABLE:
                            if ($memberContext === null) {
                                $memberContext             = 'property';
                                $infos[$infoIndex]['type'] = 'property';
                                $infos[$infoIndex]['name'] = ltrim($tokenContent, '$');
                            }
                            goto SCANNER_CLASS_BODY_MEMBER_CONTINUE;

                        case T_FUNCTION:
                            $memberContext             = 'method';
                            $infos[$infoIndex]['type'] = 'method';
                            goto SCANNER_CLASS_BODY_MEMBER_CONTINUE;

                        case T_STRING:
                            if ($memberContext === 'method' && $infos[$infoIndex]['name'] === null) {
                                $infos[$infoIndex]['name'] = $tokenContent;
                            }
                            goto SCANNER_CLASS_BODY_MEMBER_CONTINUE;
                    }

                    SCANNER_CLASS_BODY_MEMBER_CONTINUE:

                    if ($MACRO_TOKEN_ADVANCE() === false) {
                        goto SCANNER_END;
                    }
                    goto SCANNER_CLASS_BODY_MEMBER_TOP;

                    SCANNER_CLASS_BODY_MEMBER_END:

                    $memberContext = null;
                    $MACRO_INFO_ADVANCE();
                    goto SCANNER_CLASS_BODY_CONTINUE;

                case null: // no type, is a string

                    switch ($tokenContent) {
                        case '{':
                            $braceCount++;
                            goto SCANNER_CLASS_BODY_CONTINUE;
                        case '}':
                            $braceCount--;
                            goto SCANNER_CLASS_BODY_CONTINUE;
                    }
            }

            SCANNER_CLASS_BODY_CONTINUE:

            if ($braceCount === 0 || $MACRO_TOKEN_ADVANCE() === false) {
                goto SCANNER_CONTINUE;
            }
            goto SCANNER_CLASS_BODY_TOP;

            SCANNER_CLASS_BODY_END:

            goto SCANNER_CONTINUE;

        }

        SCANNER_CONTINUE:

        if ($tokenContent === '}') {
            $this->lineEnd = $tokenLine;
        }

        if ($MACRO_TOKEN_ADVANCE() === false) {
            goto SCANNER_END;
        }
        goto SCANNER_TOP;

        SCANNER_END:

        // process short names
        if ($this->nameInformation) {
            if ($this->shortParentClass) {
                $this->parentClass = $this->nameInformation->resolveName($this->shortParentClass);
            }
            if ($this->shortInterfaces) {
                foreach ($this->shortInterfaces as $siIndex => $si) {
                    $this->interfaces[$siIndex] = $this->nameInformation->resolveName($si);
                }
            }
        } else {
            $this->parentClass = $this->shortParentClass;
            $this->interfaces  = $this->shortInterfaces;
        }

        $this->isScanned = true;
        return;
    }

}<|MERGE_RESOLUTION|>--- conflicted
+++ resolved
@@ -110,11 +110,8 @@
     }
 
     /**
-<<<<<<< HEAD
-=======
      * Get annotations
      *
->>>>>>> c28771c1
      * @param  Annotation\AnnotationManager $annotationManager
      * @return Annotation\AnnotationCollection
      */
@@ -369,14 +366,11 @@
         return $p;
     }
 
-<<<<<<< HEAD
-=======
     /**
      * Get method names
      *
      * @return array
      */
->>>>>>> c28771c1
     public function getMethodNames()
     {
         $this->scan();
