<?php
/**
 * Zend Framework (http://framework.zend.com/)
 *
 * @link      http://github.com/zendframework/zf2 for the canonical source repository
 * @copyright Copyright (c) 2005-2012 Zend Technologies USA Inc. (http://www.zend.com)
 * @license   http://framework.zend.com/license/new-bsd New BSD License
 * @package   Zend_Code
 */

namespace Zend\Code\Scanner;

use Zend\Code\Annotation;
use Zend\Code\Exception;
use Zend\Code\NameInformation;

class ClassScanner implements ScannerInterface
{
    /**
     * @var bool
     */
    protected $isScanned = false;

    /**
     * @var string
     */
    protected $docComment = null;

    /**
     * @var string
     */
    protected $name = null;

    /**
     * @var string
     */
    protected $shortName = null;

    /**
     * @var int
     */
    protected $lineStart = null;

    /**
     * @var int
     */
    protected $lineEnd = null;

    /**
     * @var bool
     */
    protected $isFinal = false;

    /**
     * @var bool
     */
    protected $isAbstract = false;

    /**
     * @var bool
     */
    protected $isInterface = false;

    /**
     * @var string
     */
    protected $parentClass = null;

    /**
     * @var string
     */
    protected $shortParentClass = null;

    /**
     * @var string[]
     */
    protected $interfaces = array();

    /**
     * @var string[]
     */
    protected $shortInterfaces = array();

    /**
     * @var array
     */
    protected $tokens = array();

    /**
     * @var NameInformation
     */
    protected $nameInformation = null;

    /**
     * @var array[]
     */
    protected $infos = array();

    /**
     * Constructor
     *
     * @param array                $classTokens
     * @param NameInformation|null $nameInformation
     * @return ClassScanner
     */
    public function __construct(array $classTokens, NameInformation $nameInformation = null)
    {
        $this->tokens          = $classTokens;
        $this->nameInformation = $nameInformation;
    }

    /**
<<<<<<< HEAD
     * Get annotations
     *
     * @return array
     */
    public function getAnnotations()
=======
     * @param  Annotation\AnnotationManager $annotationManager
     * @return Annotation\AnnotationCollection
     */
    public function getAnnotations(Annotation\AnnotationManager $annotationManager)
>>>>>>> b3eb9a8f
    {
        if (($docComment = $this->getDocComment()) == '') {
            return false;
        }

        return new AnnotationScanner($annotationManager, $docComment, $this->nameInformation);
    }

    /**
     * Get doc comment
     *
     * @return null|string
     */
    public function getDocComment()
    {
        $this->scan();
        return $this->docComment;
    }

    /**
     * Get doc block
     *
     * @return false|DocBlockScanner
     */
    public function getDocBlock()
    {
        if (!$docComment = $this->getDocComment()) {
            return false;
        }
        return new DocBlockScanner($docComment);
    }

    /**
     * Get name
     *
     * @return null|string
     */
    public function getName()
    {
        $this->scan();
        return $this->name;
    }

    /**
     * Get short name
     *
     * @return null|string
     */
    public function getShortName()
    {
        $this->scan();
        return $this->shortName;
    }

    /**
     * Get line start
     *
     * @return int|null
     */
    public function getLineStart()
    {
        $this->scan();
        return $this->lineStart;
    }

    /**
     * Get line end
     *
     * @return int|null
     */
    public function getLineEnd()
    {
        $this->scan();
        return $this->lineEnd;
    }

    /**
     * Check for final
     *
     * @return bool
     */
    public function isFinal()
    {
        $this->scan();
        return $this->isFinal;
    }

    /**
     * Check for instantiable
     *
     * @return bool
     */
    public function isInstantiable()
    {
        $this->scan();
        return (!$this->isAbstract && !$this->isInterface);
    }

    /**
     * Check for abstract
     *
     * @return bool
     */
    public function isAbstract()
    {
        $this->scan();
        return $this->isAbstract;
    }

    /**
     * Check for interface
     *
     * @return bool
     */
    public function isInterface()
    {
        $this->scan();
        return $this->isInterface;
    }

    /**
     * Has parent class
     *
     * @return bool
     */
    public function hasParentClass()
    {
        $this->scan();
        return ($this->parentClass != null);
    }

    /**
     * Get parent class
     *
     * @return null|string
     */
    public function getParentClass()
    {
        $this->scan();
        return $this->parentClass;
    }

    /**
     * Get interfaces
     *
     * @return string[]
     */
    public function getInterfaces()
    {
        $this->scan();
        return $this->interfaces;
    }

    /**
     * Get constants
     *
     * @return array
     */
    public function getConstants()
    {
        $this->scan();

        $return = array();

        foreach ($this->infos as $info) {
            if ($info['type'] != 'constant') {
                continue;
            }
            $return[] = $info['name'];
        }
        return $return;
    }

    /**
<<<<<<< HEAD
     * Get property names
=======
     * Returns a list of property names
>>>>>>> b3eb9a8f
     *
     * @return array
     */
    public function getPropertyNames()
    {
        $this->scan();

        $return = array();

        foreach ($this->infos as $info) {
            if ($info['type'] != 'property') {
                continue;
            }

            $return[] = $info['name'];
        }
        return $return;
    }

    /**
<<<<<<< HEAD
     * Get properties
=======
     * Returns a list of properties
>>>>>>> b3eb9a8f
     *
     * @return array
     */
    public function getProperties()
    {
        $this->scan();

        $return = array();

        foreach ($this->infos as $info) {
            if ($info['type'] != 'property') {
                continue;
            }

            $return[] = $this->getProperty($info['name']);
        }
        return $return;
    }

<<<<<<< HEAD
    /**
     * Get method names
     *
     * @return array
     */
=======
    public function getProperty($propertyNameOrInfoIndex)
    {
        $this->scan();

        if (is_int($propertyNameOrInfoIndex)) {
            $info = $this->infos[$propertyNameOrInfoIndex];
            if ($info['type'] != 'property') {
                throw new Exception\InvalidArgumentException('Index of info offset is not about a property');
            }
        } elseif (is_string($propertyNameOrInfoIndex)) {
            $propertyFound = false;
            foreach ($this->infos as $info) {
                if ($info['type'] === 'property' && $info['name'] === $propertyNameOrInfoIndex) {
                    $propertyFound = true;
                    break;
                }
            }
            if (!$propertyFound) {
                return false;
            }
        } else {
            throw new Exception\InvalidArgumentException('Invalid property name of info index type.  Must be of type int or string');
        }
        if (!isset($info)) {
            return false;
        }
        $p = new PropertyScanner(
            array_slice($this->tokens, $info['tokenStart'], $info['tokenEnd'] - $info['tokenStart'] + 1),
            $this->nameInformation
        );
        $p->setClass($this->name);
        $p->setScannerClass($this);
        return $p;
    }

>>>>>>> b3eb9a8f
    public function getMethodNames()
    {
        $this->scan();

        $return = array();

        foreach ($this->infos as $info) {
            if ($info['type'] != 'method') {
                continue;
            }

            $return[] = $info['name'];
        }

        return $return;
    }

    /**
     * Get methods
     *
     * @return MethodScanner[]
     */
    public function getMethods()
    {
        $this->scan();

        $return = array();

        foreach ($this->infos as $info) {
            if ($info['type'] != 'method') {
                continue;
            }

            $return[] = $this->getMethod($info['name']);
        }
        return $return;
    }

    /**
     * Get method
     *
     * @param string|int $methodNameOrInfoIndex
     * @throws Exception\InvalidArgumentException
     * @return MethodScanner
     */
    public function getMethod($methodNameOrInfoIndex)
    {
        $this->scan();

        if (is_int($methodNameOrInfoIndex)) {
            $info = $this->infos[$methodNameOrInfoIndex];
            if ($info['type'] != 'method') {
                throw new Exception\InvalidArgumentException('Index of info offset is not about a method');
            }
        } elseif (is_string($methodNameOrInfoIndex)) {
            $methodFound = false;
            foreach ($this->infos as $info) {
                if ($info['type'] === 'method' && $info['name'] === $methodNameOrInfoIndex) {
                    $methodFound = true;
                    break;
                }
            }
            if (!$methodFound) {
                return false;
            }
        }
        if (!isset($info)) {
            // @todo find a way to test this
            die('Massive Failure, test this');
        }
        $m = new MethodScanner(
            array_slice($this->tokens, $info['tokenStart'], $info['tokenEnd'] - $info['tokenStart'] + 1),
            $this->nameInformation
        );
        $m->setClass($this->name);
        $m->setScannerClass($this);
        return $m;
    }

    /**
     * Has method
     *
     * @param string $name
     * @return bool
     */
    public function hasMethod($name)
    {
        $this->scan();

        foreach ($this->infos as $info) {
            if ($info['type'] === 'method' && $info['name'] === $name) {
                return true;
            }
        }
        return false;
    }

    /**
     * Export
     */
    public static function export()
    {
        // @todo
    }

    public function __toString()
    {
        // @todo
    }

    /**
     * Scan
     *
     * @return void
     * @throws Exception\RuntimeException
     */
    protected function scan()
    {
        if ($this->isScanned) {
            return;
        }

        if (!$this->tokens) {
            throw new Exception\RuntimeException('No tokens were provided');
        }

        /**
         * Variables & Setup
         */

        $tokens       = &$this->tokens; // localize
        $infos        = &$this->infos; // localize
        $tokenIndex   = null;
        $token        = null;
        $tokenType    = null;
        $tokenContent = null;
        $tokenLine    = null;
        $namespace    = null;
        $infoIndex    = 0;
        $braceCount   = 0;

        /*
         * MACRO creation
         */
        $MACRO_TOKEN_ADVANCE = function() use (&$tokens, &$tokenIndex, &$token, &$tokenType, &$tokenContent, &$tokenLine) {
            static $lastTokenArray = null;
            $tokenIndex = ($tokenIndex === null) ? 0 : $tokenIndex + 1;
            if (!isset($tokens[$tokenIndex])) {
                $token        = false;
                $tokenContent = false;
                $tokenType    = false;
                $tokenLine    = false;
                return false;
            }
            $token = $tokens[$tokenIndex];
            if (is_string($token)) {
                $tokenType    = null;
                $tokenContent = $token;
                $tokenLine    = $tokenLine + substr_count($lastTokenArray[1],
                                                          "\n"); // adjust token line by last known newline count
            } else {
                $lastTokenArray = $token;
                list($tokenType, $tokenContent, $tokenLine) = $token;
            }
            return $tokenIndex;
        };
        $MACRO_INFO_ADVANCE  = function() use (&$infoIndex, &$infos, &$tokenIndex, &$tokenLine) {
            $infos[$infoIndex]['tokenEnd'] = $tokenIndex;
            $infos[$infoIndex]['lineEnd']  = $tokenLine;
            $infoIndex++;
            return $infoIndex;
        };


        /**
         * START FINITE STATE MACHINE FOR SCANNING TOKENS
         */

        // Initialize token
        $MACRO_TOKEN_ADVANCE();

        SCANNER_TOP:

        switch ($tokenType) {

            case T_DOC_COMMENT:

                $this->docComment = $tokenContent;
                goto SCANNER_CONTINUE;

            case T_FINAL:
            case T_ABSTRACT:
            case T_CLASS:
            case T_INTERFACE:

                // CLASS INFORMATION

                $classContext        = null;
                $classInterfaceIndex = 0;

                SCANNER_CLASS_INFO_TOP:

                if (is_string($tokens[$tokenIndex + 1]) && $tokens[$tokenIndex + 1] === '{') {
                    goto SCANNER_CLASS_INFO_END;
                }

                $this->lineStart = $tokenLine;

                switch ($tokenType) {

                    case T_FINAL:
                        $this->isFinal = true;
                        goto SCANNER_CLASS_INFO_CONTINUE;

                    case T_ABSTRACT:
                        $this->isAbstract = true;
                        goto SCANNER_CLASS_INFO_CONTINUE;

                    case T_INTERFACE:
                        $this->isInterface = true;
                    case T_CLASS:
                        $this->shortName = $tokens[$tokenIndex + 2][1];
                        if ($this->nameInformation && $this->nameInformation->hasNamespace()) {
                            $this->name = $this->nameInformation->getNamespace() . '\\' . $this->shortName;
                        } else {
                            $this->name = $this->shortName;
                        }
                        goto SCANNER_CLASS_INFO_CONTINUE;

                    case T_NS_SEPARATOR:
                    case T_STRING:
                        switch ($classContext) {
                            case T_EXTENDS:
                                $this->shortParentClass .= $tokenContent;
                                break;
                            case T_IMPLEMENTS:
                                $this->shortInterfaces[$classInterfaceIndex] .= $tokenContent;
                                break;
                        }
                        goto SCANNER_CLASS_INFO_CONTINUE;

                    case T_EXTENDS:
                    case T_IMPLEMENTS:
                        $classContext = $tokenType;
                        if (($this->isInterface && $classContext === T_EXTENDS) || $classContext === T_IMPLEMENTS) {
                            $this->shortInterfaces[$classInterfaceIndex] = '';
                        } elseif (!$this->isInterface && $classContext === T_EXTENDS) {
                            $this->shortParentClass = '';
                        }
                        goto SCANNER_CLASS_INFO_CONTINUE;

                    case null:
                        if ($classContext == T_IMPLEMENTS && $tokenContent == ',') {
                            $classInterfaceIndex++;
                            $this->shortInterfaces[$classInterfaceIndex] = '';
                        }

                }

                SCANNER_CLASS_INFO_CONTINUE:

                if ($MACRO_TOKEN_ADVANCE() === false) {
                    goto SCANNER_END;
                }
                goto SCANNER_CLASS_INFO_TOP;

                SCANNER_CLASS_INFO_END:

                goto SCANNER_CONTINUE;

        }

        if ($tokenType === null && $tokenContent === '{' && $braceCount === 0) {

            $braceCount++;
            if ($MACRO_TOKEN_ADVANCE() === false) {
                goto SCANNER_END;
            }

            SCANNER_CLASS_BODY_TOP:

            if ($braceCount === 0) {
                goto SCANNER_CLASS_BODY_END;
            }

            switch ($tokenType) {

                case T_CONST:

                    $infos[$infoIndex] = array(
                        'type'          => 'constant',
                        'tokenStart'    => $tokenIndex,
                        'tokenEnd'      => null,
                        'lineStart'     => $tokenLine,
                        'lineEnd'       => null,
                        'name'          => null,
                        'value'         => null,
                    );

                    SCANNER_CLASS_BODY_CONST_TOP:

                    if ($tokenContent === ';') {
                        goto SCANNER_CLASS_BODY_CONST_END;
                    }

                    if ($tokenType === T_STRING) {
                        $infos[$infoIndex]['name'] = $tokenContent;
                    }

                    SCANNER_CLASS_BODY_CONST_CONTINUE:

                    if ($MACRO_TOKEN_ADVANCE() === false) {
                        goto SCANNER_END;
                    }
                    goto SCANNER_CLASS_BODY_CONST_TOP;

                    SCANNER_CLASS_BODY_CONST_END:

                    $MACRO_INFO_ADVANCE();
                    goto SCANNER_CLASS_BODY_CONTINUE;

                case T_DOC_COMMENT:
                case T_PUBLIC:
                case T_PROTECTED:
                case T_PRIVATE:
                case T_ABSTRACT:
                case T_FINAL:
                case T_VAR:
                case T_FUNCTION:

                    $infos[$infoIndex] = array(
                        'type'        => null,
                        'tokenStart'  => $tokenIndex,
                        'tokenEnd'    => null,
                        'lineStart'   => $tokenLine,
                        'lineEnd'     => null,
                        'name'        => null,
                    );

                    $memberContext     = null;
                    $methodBodyStarted = false;

                    SCANNER_CLASS_BODY_MEMBER_TOP:

                    if ($memberContext === 'method') {
                        switch ($tokenContent) {
                            case '{':
                                $methodBodyStarted = true;
                                $braceCount++;
                                goto SCANNER_CLASS_BODY_MEMBER_CONTINUE;
                            case '}':
                                $braceCount--;
                                goto SCANNER_CLASS_BODY_MEMBER_CONTINUE;
                        }
                    }

                    if ($memberContext !== null) {
                        if (
                            ($memberContext === 'property' && $tokenContent === ';')
                            || ($memberContext === 'method' && $methodBodyStarted && $braceCount === 1)
                            || ($memberContext === 'method' && $this->isInterface && $tokenContent === ';')
                        ) {
                            goto SCANNER_CLASS_BODY_MEMBER_END;
                        }
                    }

                    switch ($tokenType) {

                        case T_VARIABLE:
                            if ($memberContext === null) {
                                $memberContext             = 'property';
                                $infos[$infoIndex]['type'] = 'property';
                                $infos[$infoIndex]['name'] = ltrim($tokenContent, '$');
                            }
                            goto SCANNER_CLASS_BODY_MEMBER_CONTINUE;

                        case T_FUNCTION:
                            $memberContext             = 'method';
                            $infos[$infoIndex]['type'] = 'method';
                            goto SCANNER_CLASS_BODY_MEMBER_CONTINUE;

                        case T_STRING:
                            if ($memberContext === 'method' && $infos[$infoIndex]['name'] === null) {
                                $infos[$infoIndex]['name'] = $tokenContent;
                            }
                            goto SCANNER_CLASS_BODY_MEMBER_CONTINUE;
                    }

                    SCANNER_CLASS_BODY_MEMBER_CONTINUE:

                    if ($MACRO_TOKEN_ADVANCE() === false) {
                        goto SCANNER_END;
                    }
                    goto SCANNER_CLASS_BODY_MEMBER_TOP;

                    SCANNER_CLASS_BODY_MEMBER_END:

                    $memberContext = null;
                    $MACRO_INFO_ADVANCE();
                    goto SCANNER_CLASS_BODY_CONTINUE;

                case null: // no type, is a string

                    switch ($tokenContent) {
                        case '{':
                            $braceCount++;
                            goto SCANNER_CLASS_BODY_CONTINUE;
                        case '}':
                            $braceCount--;
                            goto SCANNER_CLASS_BODY_CONTINUE;
                    }
            }

            SCANNER_CLASS_BODY_CONTINUE:

            if ($braceCount === 0 || $MACRO_TOKEN_ADVANCE() === false) {
                goto SCANNER_CONTINUE;
            }
            goto SCANNER_CLASS_BODY_TOP;

            SCANNER_CLASS_BODY_END:

            goto SCANNER_CONTINUE;

        }

        SCANNER_CONTINUE:

        if ($tokenContent === '}') {
            $this->lineEnd = $tokenLine;
        }

        if ($MACRO_TOKEN_ADVANCE() === false) {
            goto SCANNER_END;
        }
        goto SCANNER_TOP;

        SCANNER_END:

        // process short names
        if ($this->nameInformation) {
            if ($this->shortParentClass) {
                $this->parentClass = $this->nameInformation->resolveName($this->shortParentClass);
            }
            if ($this->shortInterfaces) {
                foreach ($this->shortInterfaces as $siIndex => $si) {
                    $this->interfaces[$siIndex] = $this->nameInformation->resolveName($si);
                }
            }
        } else {
            $this->parentClass = $this->shortParentClass;
            $this->interfaces  = $this->shortInterfaces;
        }

        $this->isScanned = true;
        return;
    }

}<|MERGE_RESOLUTION|>--- conflicted
+++ resolved
@@ -97,8 +97,6 @@
     protected $infos = array();
 
     /**
-     * Constructor
-     *
      * @param array                $classTokens
      * @param NameInformation|null $nameInformation
      * @return ClassScanner
@@ -110,18 +108,10 @@
     }
 
     /**
-<<<<<<< HEAD
-     * Get annotations
-     *
-     * @return array
-     */
-    public function getAnnotations()
-=======
      * @param  Annotation\AnnotationManager $annotationManager
      * @return Annotation\AnnotationCollection
      */
     public function getAnnotations(Annotation\AnnotationManager $annotationManager)
->>>>>>> b3eb9a8f
     {
         if (($docComment = $this->getDocComment()) == '') {
             return false;
@@ -130,22 +120,12 @@
         return new AnnotationScanner($annotationManager, $docComment, $this->nameInformation);
     }
 
-    /**
-     * Get doc comment
-     *
-     * @return null|string
-     */
     public function getDocComment()
     {
         $this->scan();
         return $this->docComment;
     }
 
-    /**
-     * Get doc block
-     *
-     * @return false|DocBlockScanner
-     */
     public function getDocBlock()
     {
         if (!$docComment = $this->getDocComment()) {
@@ -154,132 +134,72 @@
         return new DocBlockScanner($docComment);
     }
 
-    /**
-     * Get name
-     *
-     * @return null|string
-     */
     public function getName()
     {
         $this->scan();
         return $this->name;
     }
 
-    /**
-     * Get short name
-     *
-     * @return null|string
-     */
     public function getShortName()
     {
         $this->scan();
         return $this->shortName;
     }
 
-    /**
-     * Get line start
-     *
-     * @return int|null
-     */
     public function getLineStart()
     {
         $this->scan();
         return $this->lineStart;
     }
 
-    /**
-     * Get line end
-     *
-     * @return int|null
-     */
     public function getLineEnd()
     {
         $this->scan();
         return $this->lineEnd;
     }
 
-    /**
-     * Check for final
-     *
-     * @return bool
-     */
     public function isFinal()
     {
         $this->scan();
         return $this->isFinal;
     }
 
-    /**
-     * Check for instantiable
-     *
-     * @return bool
-     */
     public function isInstantiable()
     {
         $this->scan();
         return (!$this->isAbstract && !$this->isInterface);
     }
 
-    /**
-     * Check for abstract
-     *
-     * @return bool
-     */
     public function isAbstract()
     {
         $this->scan();
         return $this->isAbstract;
     }
 
-    /**
-     * Check for interface
-     *
-     * @return bool
-     */
     public function isInterface()
     {
         $this->scan();
         return $this->isInterface;
     }
 
-    /**
-     * Has parent class
-     *
-     * @return bool
-     */
     public function hasParentClass()
     {
         $this->scan();
         return ($this->parentClass != null);
     }
 
-    /**
-     * Get parent class
-     *
-     * @return null|string
-     */
     public function getParentClass()
     {
         $this->scan();
         return $this->parentClass;
     }
 
-    /**
-     * Get interfaces
-     *
-     * @return string[]
-     */
     public function getInterfaces()
     {
         $this->scan();
         return $this->interfaces;
     }
 
-    /**
-     * Get constants
-     *
-     * @return array
-     */
     public function getConstants()
     {
         $this->scan();
@@ -296,11 +216,7 @@
     }
 
     /**
-<<<<<<< HEAD
-     * Get property names
-=======
      * Returns a list of property names
->>>>>>> b3eb9a8f
      *
      * @return array
      */
@@ -321,11 +237,7 @@
     }
 
     /**
-<<<<<<< HEAD
-     * Get properties
-=======
      * Returns a list of properties
->>>>>>> b3eb9a8f
      *
      * @return array
      */
@@ -345,13 +257,6 @@
         return $return;
     }
 
-<<<<<<< HEAD
-    /**
-     * Get method names
-     *
-     * @return array
-     */
-=======
     public function getProperty($propertyNameOrInfoIndex)
     {
         $this->scan();
@@ -387,7 +292,6 @@
         return $p;
     }
 
->>>>>>> b3eb9a8f
     public function getMethodNames()
     {
         $this->scan();
@@ -406,8 +310,6 @@
     }
 
     /**
-     * Get methods
-     *
      * @return MethodScanner[]
      */
     public function getMethods()
@@ -427,10 +329,8 @@
     }
 
     /**
-     * Get method
-     *
      * @param string|int $methodNameOrInfoIndex
-     * @throws Exception\InvalidArgumentException
+     * @throws \Zend\Code\Exception\InvalidArgumentException
      * @return MethodScanner
      */
     public function getMethod($methodNameOrInfoIndex)
@@ -467,12 +367,6 @@
         return $m;
     }
 
-    /**
-     * Has method
-     *
-     * @param string $name
-     * @return bool
-     */
     public function hasMethod($name)
     {
         $this->scan();
@@ -485,9 +379,6 @@
         return false;
     }
 
-    /**
-     * Export
-     */
     public static function export()
     {
         // @todo
@@ -498,12 +389,6 @@
         // @todo
     }
 
-    /**
-     * Scan
-     *
-     * @return void
-     * @throws Exception\RuntimeException
-     */
     protected function scan()
     {
         if ($this->isScanned) {
@@ -547,7 +432,7 @@
                 $tokenType    = null;
                 $tokenContent = $token;
                 $tokenLine    = $tokenLine + substr_count($lastTokenArray[1],
-                                                          "\n"); // adjust token line by last known newline count
+                    "\n"); // adjust token line by last known newline count
             } else {
                 $lastTokenArray = $token;
                 list($tokenType, $tokenContent, $tokenLine) = $token;
@@ -846,4 +731,4 @@
         return;
     }
 
-}+}
