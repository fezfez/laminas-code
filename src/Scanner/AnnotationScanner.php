--- conflicted
+++ resolved
@@ -146,12 +146,7 @@
 
         $annotationParentCount = 0;
 
-<<<<<<< HEAD
-        $MACRO_STREAM_ADVANCE_CHAR = function ($positionsForward = 1) use (&$stream, &$streamIndex, &$currentChar, &$currentWord, &$currentLine, &$annotationMode) {
-=======
-
         $MACRO_STREAM_ADVANCE_CHAR = function ($positionsForward = 1) use (&$stream, &$streamIndex, &$currentChar, &$currentWord, &$currentLine) {
->>>>>>> 67404c15
             $positionsForward = ($positionsForward > 0) ? $positionsForward : 1;
             $streamIndex      = ($streamIndex === null) ? 0 : $streamIndex + $positionsForward;
             if (!isset($stream[$streamIndex])) {
