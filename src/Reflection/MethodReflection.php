<?php
/**
 * Zend Framework (http://framework.zend.com/)
 *
 * @link      http://github.com/zendframework/zf2 for the canonical source repository
 * @copyright Copyright (c) 2005-2016 Zend Technologies USA Inc. (http://www.zend.com)
 * @license   http://framework.zend.com/license/new-bsd New BSD License
 */

namespace Zend\Code\Reflection;

use ReflectionMethod as PhpReflectionMethod;
use Zend\Code\Scanner\CachingFileScanner;

use function array_shift;
use function array_slice;
use function class_exists;
use function count;
use function file;
use function file_exists;
use function implode;
use function is_array;
use function rtrim;
use function strlen;
use function substr;
use function token_get_all;
use function token_name;
use function var_export;

class MethodReflection extends PhpReflectionMethod implements ReflectionInterface
{
    /**
     * Constant use in @MethodReflection to display prototype as an array
     */
    const PROTOTYPE_AS_ARRAY = 'prototype_as_array';

    /**
     * Constant use in @MethodReflection to display prototype as a string
     */
    const PROTOTYPE_AS_STRING = 'prototype_as_string';

    /**
     * Retrieve method DocBlock reflection
     *
     * @return DocBlockReflection|false
     */
    public function getDocBlock()
    {
        if ('' == $this->getDocComment()) {
            return false;
        }

        $instance = new DocBlockReflection($this);

        return $instance;
    }

    /**
<<<<<<< HEAD
=======
     * @param  AnnotationManager $annotationManager
     * @return AnnotationScanner|false
     */
    public function getAnnotations(AnnotationManager $annotationManager)
    {
        if (($docComment = $this->getDocComment()) == '') {
            return false;
        }

        if ($this->annotations) {
            return $this->annotations;
        }

        $cachingFileScanner = $this->createFileScanner($this->getFileName());
        $nameInformation    = $cachingFileScanner->getClassNameInformation($this->getDeclaringClass()->getName());

        if (! $nameInformation) {
            return false;
        }

        $this->annotations = new AnnotationScanner($annotationManager, $docComment, $nameInformation);

        return $this->annotations;
    }

    /**
>>>>>>> 1e49d5d7
     * Get start line (position) of method
     *
     * @param  bool $includeDocComment
     * @return int
     */
    public function getStartLine($includeDocComment = false)
    {
        if ($includeDocComment) {
            if ($this->getDocComment() != '') {
                return $this->getDocBlock()->getStartLine();
            }
        }

        return parent::getStartLine();
    }

    /**
     * Get reflection of declaring class
     *
     * @return ClassReflection
     */
    public function getDeclaringClass()
    {
        $phpReflection  = parent::getDeclaringClass();
        $zendReflection = new ClassReflection($phpReflection->getName());
        unset($phpReflection);

        return $zendReflection;
    }

    /**
     * Get method prototype
     *
     * @param string $format
     * @return array|string
     */
    public function getPrototype($format = MethodReflection::PROTOTYPE_AS_ARRAY)
    {
        $returnType = 'mixed';
        $docBlock = $this->getDocBlock();
        if ($docBlock) {
            $return = $docBlock->getTag('return');
            $returnTypes = $return->getTypes();
            $returnType = count($returnTypes) > 1 ? implode('|', $returnTypes) : $returnTypes[0];
        }

        $declaringClass = $this->getDeclaringClass();
        $prototype = [
            'namespace'  => $declaringClass->getNamespaceName(),
            'class'      => substr($declaringClass->getName(), strlen($declaringClass->getNamespaceName()) + 1),
            'name'       => $this->getName(),
            'visibility' => $this->isPublic() ? 'public' : ($this->isPrivate() ? 'private' : 'protected'),
            'return'     => $returnType,
            'arguments'  => [],
        ];

        $parameters = $this->getParameters();
        foreach ($parameters as $parameter) {
            $prototype['arguments'][$parameter->getName()] = [
                'type'     => $parameter->detectType(),
                'required' => ! $parameter->isOptional(),
                'by_ref'   => $parameter->isPassedByReference(),
                'default'  => $parameter->isDefaultValueAvailable() ? $parameter->getDefaultValue() : null,
            ];
        }

        if ($format == MethodReflection::PROTOTYPE_AS_STRING) {
            $line = $prototype['visibility'] . ' ' . $prototype['return'] . ' ' . $prototype['name'] . '(';
            $args = [];
            foreach ($prototype['arguments'] as $name => $argument) {
                $argsLine = ($argument['type'] ?
                    $argument['type'] . ' '
                    : '') . ($argument['by_ref'] ? '&' : '') . '$' . $name;
                if (! $argument['required']) {
                    $argsLine .= ' = ' . var_export($argument['default'], true);
                }
                $args[] = $argsLine;
            }
            $line .= implode(', ', $args);
            $line .= ')';

            return $line;
        }

        return $prototype;
    }

    /**
     * Get all method parameter reflection objects
     *
     * @return ParameterReflection[]
     */
    public function getParameters()
    {
        $phpReflections  = parent::getParameters();
        $zendReflections = [];
        while ($phpReflections && ($phpReflection = array_shift($phpReflections))) {
            $instance = new ParameterReflection(
                [$this->getDeclaringClass()->getName(), $this->getName()],
                $phpReflection->getName()
            );
            $zendReflections[] = $instance;
            unset($phpReflection);
        }
        unset($phpReflections);

        return $zendReflections;
    }

    /**
     * Get method contents
     *
     * @param  bool $includeDocBlock
     * @return string
     */
    public function getContents($includeDocBlock = true)
    {
        $docComment = $this->getDocComment();
        $content  = $includeDocBlock && ! empty($docComment) ? $docComment . "\n" : '';
        $content .= $this->extractMethodContents();

        return $content;
    }

    /**
     * Get method body
     *
     * @return string
     */
    public function getBody()
    {
        return $this->extractMethodContents(true);
    }

    /**
     * Tokenize method string and return concatenated body
     *
     * @param bool $bodyOnly
     * @return string
     */
    protected function extractMethodContents($bodyOnly = false)
    {
        $fileName = $this->getFileName();

        if ((class_exists($this->class) && false === $fileName) || ! file_exists($fileName)) {
            return '';
        }

        $lines = array_slice(
            file($fileName, FILE_IGNORE_NEW_LINES),
            $this->getStartLine() - 1,
            $this->getEndLine() - ($this->getStartLine() - 1),
            true
        );

        $functionLine = implode("\n", $lines);
        $tokens = token_get_all('<?php ' . $functionLine);

        //remove first entry which is php open tag
        array_shift($tokens);

        if (! count($tokens)) {
            return '';
        }

        $capture = false;
        $firstBrace = false;
        $body = '';

        foreach ($tokens as $key => $token) {
            $tokenType  = is_array($token) ? token_name($token[0]) : $token;
            $tokenValue = is_array($token) ? $token[1] : $token;

            switch ($tokenType) {
                case 'T_FINAL':
                case 'T_ABSTRACT':
                case 'T_PUBLIC':
                case 'T_PROTECTED':
                case 'T_PRIVATE':
                case 'T_STATIC':
                case 'T_FUNCTION':
                    // check to see if we have a valid function
                    // then check if we are inside function and have a closure
                    if ($this->isValidFunction($tokens, $key, $this->getName())) {
                        if ($bodyOnly === false) {
                            //if first instance of tokenType grab prefixed whitespace
                            //and append to body
                            if ($capture === false) {
                                $body .= $this->extractPrefixedWhitespace($tokens, $key);
                            }
                            $body .= $tokenValue;
                        }

                        $capture = true;
                    } else {
                        //closure test
                        if ($firstBrace && $tokenType == 'T_FUNCTION') {
                            $body .= $tokenValue;
                            continue;
                        }
                        $capture = false;
                        continue;
                    }
                    break;

                case '{':
                    if ($capture === false) {
                        continue;
                    }

                    if ($firstBrace === false) {
                        $firstBrace = true;
                        if ($bodyOnly === true) {
                            continue;
                        }
                    }

                    $body .= $tokenValue;
                    break;

                case '}':
                    if ($capture === false) {
                        continue;
                    }

                    //check to see if this is the last brace
                    if ($this->isEndingBrace($tokens, $key)) {
                        //capture the end brace if not bodyOnly
                        if ($bodyOnly === false) {
                            $body .= $tokenValue;
                        }

                        break 2;
                    }

                    $body .= $tokenValue;
                    break;

                default:
                    if ($capture === false) {
                        continue;
                    }

                    // if returning body only wait for first brace before capturing
                    if ($bodyOnly === true && $firstBrace !== true) {
                        continue;
                    }

                    $body .= $tokenValue;
                    break;
            }
        }

        //remove ending whitespace and return
        return rtrim($body);
    }

    /**
     * Take current position and find any whitespace
     *
     * @param array $haystack
     * @param int $position
     * @return string
     */
    protected function extractPrefixedWhitespace($haystack, $position)
    {
        $content = '';
        $count = count($haystack);
        if ($position + 1 == $count) {
            return $content;
        }

        for ($i = $position - 1; $i >= 0; $i--) {
            $tokenType = is_array($haystack[$i]) ? token_name($haystack[$i][0]) : $haystack[$i];
            $tokenValue = is_array($haystack[$i]) ? $haystack[$i][1] : $haystack[$i];

            //search only for whitespace
            if ($tokenType == 'T_WHITESPACE') {
                $content .= $tokenValue;
            } else {
                break;
            }
        }

        return $content;
    }

    /**
     * Test for ending brace
     *
     * @param array $haystack
     * @param int $position
     * @return bool
     */
    protected function isEndingBrace($haystack, $position)
    {
        $count = count($haystack);

        //advance one position
        $position = $position + 1;

        if ($position == $count) {
            return true;
        }

        for ($i = $position; $i < $count; $i++) {
            $tokenType = is_array($haystack[$i]) ? token_name($haystack[$i][0]) : $haystack[$i];
            switch ($tokenType) {
                case 'T_FINAL':
                case 'T_ABSTRACT':
                case 'T_PUBLIC':
                case 'T_PROTECTED':
                case 'T_PRIVATE':
                case 'T_STATIC':
                    return true;

                case 'T_FUNCTION':
                    // If a function is encountered and that function is not a closure
                    // then return true.  otherwise the function is a closure, return false
                    if ($this->isValidFunction($haystack, $i)) {
                        return true;
                    }
                    return false;

                case '}':
                case ';':
                case 'T_BREAK':
                case 'T_CATCH':
                case 'T_DO':
                case 'T_ECHO':
                case 'T_ELSE':
                case 'T_ELSEIF':
                case 'T_EVAL':
                case 'T_EXIT':
                case 'T_FINALLY':
                case 'T_FOR':
                case 'T_FOREACH':
                case 'T_GOTO':
                case 'T_IF':
                case 'T_INCLUDE':
                case 'T_INCLUDE_ONCE':
                case 'T_PRINT':
                case 'T_STRING':
                case 'T_STRING_VARNAME':
                case 'T_THROW':
                case 'T_USE':
                case 'T_VARIABLE':
                case 'T_WHILE':
                case 'T_YIELD':
                    return false;
            }
        }
    }

    /**
     * Test to see if current position is valid function or
     * closure.  Returns true if it's a function and NOT a closure
     *
     * @param array $haystack
     * @param int $position
     * @param string $functionName
     * @return bool
     */
    protected function isValidFunction($haystack, $position, $functionName = null)
    {
        $isValid = false;
        $count = count($haystack);
        for ($i = $position + 1; $i < $count; $i++) {
            $tokenType = is_array($haystack[$i]) ? token_name($haystack[$i][0]) : $haystack[$i];
            $tokenValue = is_array($haystack[$i]) ? $haystack[$i][1] : $haystack[$i];

            //check for occurrence of ( or
            if ($tokenType == 'T_STRING') {
                //check to see if function name is passed, if so validate against that
                if ($functionName !== null && $tokenValue != $functionName) {
                    $isValid = false;
                    break;
                }

                $isValid = true;
                break;
            } elseif ($tokenValue == '(') {
                break;
            }
        }

        return $isValid;
    }

    /**
     * @return string
     */
    public function toString()
    {
        return parent::__toString();
    }

    /**
     * @return string
     */
    public function __toString()
    {
        return parent::__toString();
    }

    /**
     * Creates a new FileScanner instance.
     *
     * By having this as a separate method it allows the method to be overridden
     * if a different FileScanner is needed.
     *
     * @param  string $filename
     *
     * @return CachingFileScanner
     */
    protected function createFileScanner($filename)
    {
        return new CachingFileScanner($filename);
    }
}<|MERGE_RESOLUTION|>--- conflicted
+++ resolved
@@ -56,35 +56,6 @@
     }
 
     /**
-<<<<<<< HEAD
-=======
-     * @param  AnnotationManager $annotationManager
-     * @return AnnotationScanner|false
-     */
-    public function getAnnotations(AnnotationManager $annotationManager)
-    {
-        if (($docComment = $this->getDocComment()) == '') {
-            return false;
-        }
-
-        if ($this->annotations) {
-            return $this->annotations;
-        }
-
-        $cachingFileScanner = $this->createFileScanner($this->getFileName());
-        $nameInformation    = $cachingFileScanner->getClassNameInformation($this->getDeclaringClass()->getName());
-
-        if (! $nameInformation) {
-            return false;
-        }
-
-        $this->annotations = new AnnotationScanner($annotationManager, $docComment, $nameInformation);
-
-        return $this->annotations;
-    }
-
-    /**
->>>>>>> 1e49d5d7
      * Get start line (position) of method
      *
      * @param  bool $includeDocComment
