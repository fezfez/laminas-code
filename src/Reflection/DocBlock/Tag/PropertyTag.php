--- conflicted
+++ resolved
@@ -46,21 +46,13 @@
      */
     public function initialize($tagDocblockLine)
     {
-<<<<<<< HEAD
-        if (preg_match('#^(.+)?(\$[\S]+)[\s]*(.*)$#m', $tagDocblockLine, $match)) {
-            if ($match[1] !== '') {
-                $this->types = explode('|', rtrim($match[1]));
-            }
-=======
         $match = array();
->>>>>>> 914cf85c
-
         if (!preg_match('#^(.+)?(\$[\S]+)[\s]*(.*)$#m', $tagDocblockLine, $match)) {
             return;
         }
 
         if ($match[1] !== '') {
-            $this->type = rtrim($match[1]);
+            $this->types = explode('|', rtrim($match[1]));
         }
 
         if ($match[2] !== '') {
