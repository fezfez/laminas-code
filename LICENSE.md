--- conflicted
+++ resolved
@@ -1,8 +1,4 @@
-<<<<<<< HEAD
-Copyright (c) 2005-2018, Zend Technologies USA, Inc.
-=======
 Copyright (c) 2005-2019, Zend Technologies USA, Inc.
->>>>>>> 54968c54
 All rights reserved.
 
 Redistribution and use in source and binary forms, with or without modification,
