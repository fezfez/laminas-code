--- conflicted
+++ resolved
@@ -2,7 +2,6 @@
 
 All notable changes to this project will be documented in this file, in reverse chronological order by release.
 
-<<<<<<< HEAD
 ## 2.6.0 - TBD
 
 ### Added
@@ -30,10 +29,7 @@
   the zend-eventmanager dependency to `^2.6|^3.0`, and changes its
   internal usage to use the `triggerEventUntil()` signature.
 
-## 2.5.3 - TBD
-=======
 ## 2.5.3 - 2015-11-18
->>>>>>> 52f8c0fb
 
 ### Added
 
