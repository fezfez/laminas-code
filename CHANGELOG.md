--- conflicted
+++ resolved
@@ -2,9 +2,6 @@
 
 All notable changes to this project will be documented in this file, in reverse chronological order by release.
 
-<<<<<<< HEAD
-## 2.6.3 - TBD
-=======
 ## 3.0.0 - TBD
 
 ### Changed
@@ -52,7 +49,6 @@
 - Nothing.
 
 ## 2.6.2 - 2015-01-05
->>>>>>> 7955038b
 
 ### Added
 
