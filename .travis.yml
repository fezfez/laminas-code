--- conflicted
+++ resolved
@@ -13,23 +13,6 @@
 matrix:
   fast_finish: true
   include:
-<<<<<<< HEAD
-    - php: 7.1
-      env:
-        - DEPS=lowest
-    - php: 7.1
-      env:
-        - DEPS=latest
-        - CS_CHECK=true
-        - TEST_COVERAGE=true
-    - php: 7.2
-      env:
-        - DEPS=lowest
-    - php: 7.2
-      env:
-        - DEPS=latest
-=======
->>>>>>> 9aea33f4
     - php: 7.3
       env:
         - DEPS=lowest
@@ -43,15 +26,9 @@
         - DEPS=lowest
     - php: 7.4
       env:
-<<<<<<< HEAD
-=======
         - DEPS=latest
-    - php: nightly
+    - php: 8.0
       env:
-        - DEPS=lowest
-    - php: nightly
-      env:
->>>>>>> 9aea33f4
         - DEPS=latest
 
 before_install:
