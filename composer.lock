--- conflicted
+++ resolved
@@ -4,68 +4,8 @@
         "Read more about it at https://getcomposer.org/doc/01-basic-usage.md#installing-dependencies",
         "This file is @generated automatically"
     ],
-<<<<<<< HEAD
-    "content-hash": "37ae5610134235c2a996583d04d5e7fb",
+    "content-hash": "421b8677ebadad2d6982702c96374650",
     "packages": [],
-=======
-    "content-hash": "1c58445b752bbe7c59a9e3c0a6966031",
-    "packages": [
-        {
-            "name": "zendframework/zend-eventmanager",
-            "version": "3.2.1",
-            "source": {
-                "type": "git",
-                "url": "https://github.com/zendframework/zend-eventmanager.git",
-                "reference": "a5e2583a211f73604691586b8406ff7296a946dd"
-            },
-            "dist": {
-                "type": "zip",
-                "url": "https://api.github.com/repos/zendframework/zend-eventmanager/zipball/a5e2583a211f73604691586b8406ff7296a946dd",
-                "reference": "a5e2583a211f73604691586b8406ff7296a946dd",
-                "shasum": ""
-            },
-            "require": {
-                "php": "^5.6 || ^7.0"
-            },
-            "require-dev": {
-                "athletic/athletic": "^0.1",
-                "container-interop/container-interop": "^1.1.0",
-                "phpunit/phpunit": "^5.7.27 || ^6.5.8 || ^7.1.2",
-                "zendframework/zend-coding-standard": "~1.0.0",
-                "zendframework/zend-stdlib": "^2.7.3 || ^3.0"
-            },
-            "suggest": {
-                "container-interop/container-interop": "^1.1.0, to use the lazy listeners feature",
-                "zendframework/zend-stdlib": "^2.7.3 || ^3.0, to use the FilterChain feature"
-            },
-            "type": "library",
-            "extra": {
-                "branch-alias": {
-                    "dev-master": "3.2-dev",
-                    "dev-develop": "3.3-dev"
-                }
-            },
-            "autoload": {
-                "psr-4": {
-                    "Zend\\EventManager\\": "src/"
-                }
-            },
-            "notification-url": "https://packagist.org/downloads/",
-            "license": [
-                "BSD-3-Clause"
-            ],
-            "description": "Trigger and listen to events within a PHP application",
-            "homepage": "https://github.com/zendframework/zend-eventmanager",
-            "keywords": [
-                "event",
-                "eventmanager",
-                "events",
-                "zf2"
-            ],
-            "time": "2018-04-25T15:33:34+00:00"
-        }
-    ],
->>>>>>> aed14b08
     "packages-dev": [
         {
             "name": "doctrine/annotations",
@@ -616,40 +556,40 @@
         },
         {
             "name": "phpunit/php-code-coverage",
-            "version": "6.1.4",
+            "version": "7.0.8",
             "source": {
                 "type": "git",
                 "url": "https://github.com/sebastianbergmann/php-code-coverage.git",
-                "reference": "807e6013b00af69b6c5d9ceb4282d0393dbb9d8d"
-            },
-            "dist": {
-                "type": "zip",
-                "url": "https://api.github.com/repos/sebastianbergmann/php-code-coverage/zipball/807e6013b00af69b6c5d9ceb4282d0393dbb9d8d",
-                "reference": "807e6013b00af69b6c5d9ceb4282d0393dbb9d8d",
+                "reference": "aa0d179a13284c7420fc281fc32750e6cc7c9e2f"
+            },
+            "dist": {
+                "type": "zip",
+                "url": "https://api.github.com/repos/sebastianbergmann/php-code-coverage/zipball/aa0d179a13284c7420fc281fc32750e6cc7c9e2f",
+                "reference": "aa0d179a13284c7420fc281fc32750e6cc7c9e2f",
                 "shasum": ""
             },
             "require": {
                 "ext-dom": "*",
                 "ext-xmlwriter": "*",
-                "php": "^7.1",
-                "phpunit/php-file-iterator": "^2.0",
+                "php": "^7.2",
+                "phpunit/php-file-iterator": "^2.0.2",
                 "phpunit/php-text-template": "^1.2.1",
-                "phpunit/php-token-stream": "^3.0",
+                "phpunit/php-token-stream": "^3.1.1",
                 "sebastian/code-unit-reverse-lookup": "^1.0.1",
-                "sebastian/environment": "^3.1 || ^4.0",
+                "sebastian/environment": "^4.2.2",
                 "sebastian/version": "^2.0.1",
-                "theseer/tokenizer": "^1.1"
-            },
-            "require-dev": {
-                "phpunit/phpunit": "^7.0"
+                "theseer/tokenizer": "^1.1.3"
+            },
+            "require-dev": {
+                "phpunit/phpunit": "^8.2.2"
             },
             "suggest": {
-                "ext-xdebug": "^2.6.0"
-            },
-            "type": "library",
-            "extra": {
-                "branch-alias": {
-                    "dev-master": "6.1-dev"
+                "ext-xdebug": "^2.7.2"
+            },
+            "type": "library",
+            "extra": {
+                "branch-alias": {
+                    "dev-master": "7.0-dev"
                 }
             },
             "autoload": {
@@ -675,7 +615,7 @@
                 "testing",
                 "xunit"
             ],
-            "time": "2018-10-31T16:06:48+00:00"
+            "time": "2019-09-17T06:24:36+00:00"
         },
         {
             "name": "phpunit/php-file-iterator",
@@ -868,45 +808,44 @@
         },
         {
             "name": "phpunit/phpunit",
-            "version": "7.5.16",
+            "version": "8.4.0",
             "source": {
                 "type": "git",
                 "url": "https://github.com/sebastianbergmann/phpunit.git",
-                "reference": "316afa6888d2562e04aeb67ea7f2017a0eb41661"
-            },
-            "dist": {
-                "type": "zip",
-                "url": "https://api.github.com/repos/sebastianbergmann/phpunit/zipball/316afa6888d2562e04aeb67ea7f2017a0eb41661",
-                "reference": "316afa6888d2562e04aeb67ea7f2017a0eb41661",
-                "shasum": ""
-            },
-            "require": {
-                "doctrine/instantiator": "^1.1",
+                "reference": "57e5e77b62086033528ee1f4063ae03035f57894"
+            },
+            "dist": {
+                "type": "zip",
+                "url": "https://api.github.com/repos/sebastianbergmann/phpunit/zipball/57e5e77b62086033528ee1f4063ae03035f57894",
+                "reference": "57e5e77b62086033528ee1f4063ae03035f57894",
+                "shasum": ""
+            },
+            "require": {
+                "doctrine/instantiator": "^1.2.0",
                 "ext-dom": "*",
                 "ext-json": "*",
                 "ext-libxml": "*",
                 "ext-mbstring": "*",
                 "ext-xml": "*",
-                "myclabs/deep-copy": "^1.7",
-                "phar-io/manifest": "^1.0.2",
-                "phar-io/version": "^2.0",
-                "php": "^7.1",
-                "phpspec/prophecy": "^1.7",
-                "phpunit/php-code-coverage": "^6.0.7",
-                "phpunit/php-file-iterator": "^2.0.1",
+                "ext-xmlwriter": "*",
+                "myclabs/deep-copy": "^1.9.1",
+                "phar-io/manifest": "^1.0.3",
+                "phar-io/version": "^2.0.1",
+                "php": "^7.2",
+                "phpspec/prophecy": "^1.8.1",
+                "phpunit/php-code-coverage": "^7.0.7",
+                "phpunit/php-file-iterator": "^2.0.2",
                 "phpunit/php-text-template": "^1.2.1",
-                "phpunit/php-timer": "^2.1",
-                "sebastian/comparator": "^3.0",
-                "sebastian/diff": "^3.0",
-                "sebastian/environment": "^4.0",
-                "sebastian/exporter": "^3.1",
-                "sebastian/global-state": "^2.0",
+                "phpunit/php-timer": "^2.1.2",
+                "sebastian/comparator": "^3.0.2",
+                "sebastian/diff": "^3.0.2",
+                "sebastian/environment": "^4.2.2",
+                "sebastian/exporter": "^3.1.1",
+                "sebastian/global-state": "^3.0.0",
                 "sebastian/object-enumerator": "^3.0.3",
-                "sebastian/resource-operations": "^2.0",
+                "sebastian/resource-operations": "^2.0.1",
+                "sebastian/type": "^1.1.3",
                 "sebastian/version": "^2.0.1"
-            },
-            "conflict": {
-                "phpunit/phpunit-mock-objects": "*"
             },
             "require-dev": {
                 "ext-pdo": "*"
@@ -914,7 +853,7 @@
             "suggest": {
                 "ext-soap": "*",
                 "ext-xdebug": "*",
-                "phpunit/php-invoker": "^2.0"
+                "phpunit/php-invoker": "^2.0.0"
             },
             "bin": [
                 "phpunit"
@@ -922,7 +861,7 @@
             "type": "library",
             "extra": {
                 "branch-alias": {
-                    "dev-master": "7.5-dev"
+                    "dev-master": "8.4-dev"
                 }
             },
             "autoload": {
@@ -948,7 +887,7 @@
                 "testing",
                 "xunit"
             ],
-            "time": "2019-09-14T09:08:39+00:00"
+            "time": "2019-10-04T03:12:25+00:00"
         },
         {
             "name": "sebastian/code-unit-reverse-lookup",
@@ -1237,23 +1176,26 @@
         },
         {
             "name": "sebastian/global-state",
-            "version": "2.0.0",
+            "version": "3.0.0",
             "source": {
                 "type": "git",
                 "url": "https://github.com/sebastianbergmann/global-state.git",
-                "reference": "e8ba02eed7bbbb9e59e43dedd3dddeff4a56b0c4"
-            },
-            "dist": {
-                "type": "zip",
-                "url": "https://api.github.com/repos/sebastianbergmann/global-state/zipball/e8ba02eed7bbbb9e59e43dedd3dddeff4a56b0c4",
-                "reference": "e8ba02eed7bbbb9e59e43dedd3dddeff4a56b0c4",
-                "shasum": ""
-            },
-            "require": {
-                "php": "^7.0"
-            },
-            "require-dev": {
-                "phpunit/phpunit": "^6.0"
+                "reference": "edf8a461cf1d4005f19fb0b6b8b95a9f7fa0adc4"
+            },
+            "dist": {
+                "type": "zip",
+                "url": "https://api.github.com/repos/sebastianbergmann/global-state/zipball/edf8a461cf1d4005f19fb0b6b8b95a9f7fa0adc4",
+                "reference": "edf8a461cf1d4005f19fb0b6b8b95a9f7fa0adc4",
+                "shasum": ""
+            },
+            "require": {
+                "php": "^7.2",
+                "sebastian/object-reflector": "^1.1.1",
+                "sebastian/recursion-context": "^3.0"
+            },
+            "require-dev": {
+                "ext-dom": "*",
+                "phpunit/phpunit": "^8.0"
             },
             "suggest": {
                 "ext-uopz": "*"
@@ -1261,7 +1203,7 @@
             "type": "library",
             "extra": {
                 "branch-alias": {
-                    "dev-master": "2.0-dev"
+                    "dev-master": "3.0-dev"
                 }
             },
             "autoload": {
@@ -1284,7 +1226,7 @@
             "keywords": [
                 "global state"
             ],
-            "time": "2017-04-27T15:39:26+00:00"
+            "time": "2019-02-01T05:30:01+00:00"
         },
         {
             "name": "sebastian/object-enumerator",
@@ -1472,6 +1414,52 @@
             "description": "Provides a list of PHP built-in functions that operate on resources",
             "homepage": "https://www.github.com/sebastianbergmann/resource-operations",
             "time": "2018-10-04T04:07:39+00:00"
+        },
+        {
+            "name": "sebastian/type",
+            "version": "1.1.3",
+            "source": {
+                "type": "git",
+                "url": "https://github.com/sebastianbergmann/type.git",
+                "reference": "3aaaa15fa71d27650d62a948be022fe3b48541a3"
+            },
+            "dist": {
+                "type": "zip",
+                "url": "https://api.github.com/repos/sebastianbergmann/type/zipball/3aaaa15fa71d27650d62a948be022fe3b48541a3",
+                "reference": "3aaaa15fa71d27650d62a948be022fe3b48541a3",
+                "shasum": ""
+            },
+            "require": {
+                "php": "^7.2"
+            },
+            "require-dev": {
+                "phpunit/phpunit": "^8.2"
+            },
+            "type": "library",
+            "extra": {
+                "branch-alias": {
+                    "dev-master": "1.1-dev"
+                }
+            },
+            "autoload": {
+                "classmap": [
+                    "src/"
+                ]
+            },
+            "notification-url": "https://packagist.org/downloads/",
+            "license": [
+                "BSD-3-Clause"
+            ],
+            "authors": [
+                {
+                    "name": "Sebastian Bergmann",
+                    "email": "sebastian@phpunit.de",
+                    "role": "lead"
+                }
+            ],
+            "description": "Collection of value objects that represent the types of the PHP type system",
+            "homepage": "https://github.com/sebastianbergmann/type",
+            "time": "2019-07-02T08:10:15+00:00"
         },
         {
             "name": "sebastian/version",
