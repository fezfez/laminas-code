--- conflicted
+++ resolved
@@ -4,68 +4,8 @@
         "Read more about it at https://getcomposer.org/doc/01-basic-usage.md#installing-dependencies",
         "This file is @generated automatically"
     ],
-<<<<<<< HEAD
-    "content-hash": "137a1a3e5f5a63e9fc03d7775373f121",
+    "content-hash": "d71320ae3ae42b256f6a7181bce934cf",
     "packages": [],
-=======
-    "content-hash": "19b802ccaf8f069c8d62e3e589500bad",
-    "packages": [
-        {
-            "name": "zendframework/zend-eventmanager",
-            "version": "3.2.1",
-            "source": {
-                "type": "git",
-                "url": "https://github.com/zendframework/zend-eventmanager.git",
-                "reference": "a5e2583a211f73604691586b8406ff7296a946dd"
-            },
-            "dist": {
-                "type": "zip",
-                "url": "https://api.github.com/repos/zendframework/zend-eventmanager/zipball/a5e2583a211f73604691586b8406ff7296a946dd",
-                "reference": "a5e2583a211f73604691586b8406ff7296a946dd",
-                "shasum": ""
-            },
-            "require": {
-                "php": "^5.6 || ^7.0"
-            },
-            "require-dev": {
-                "athletic/athletic": "^0.1",
-                "container-interop/container-interop": "^1.1.0",
-                "phpunit/phpunit": "^5.7.27 || ^6.5.8 || ^7.1.2",
-                "zendframework/zend-coding-standard": "~1.0.0",
-                "zendframework/zend-stdlib": "^2.7.3 || ^3.0"
-            },
-            "suggest": {
-                "container-interop/container-interop": "^1.1.0, to use the lazy listeners feature",
-                "zendframework/zend-stdlib": "^2.7.3 || ^3.0, to use the FilterChain feature"
-            },
-            "type": "library",
-            "extra": {
-                "branch-alias": {
-                    "dev-master": "3.2-dev",
-                    "dev-develop": "3.3-dev"
-                }
-            },
-            "autoload": {
-                "psr-4": {
-                    "Zend\\EventManager\\": "src/"
-                }
-            },
-            "notification-url": "https://packagist.org/downloads/",
-            "license": [
-                "BSD-3-Clause"
-            ],
-            "description": "Trigger and listen to events within a PHP application",
-            "homepage": "https://github.com/zendframework/zend-eventmanager",
-            "keywords": [
-                "event",
-                "eventmanager",
-                "events",
-                "zf2"
-            ],
-            "time": "2018-04-25T15:33:34+00:00"
-        }
-    ],
->>>>>>> 54d80d50
     "packages-dev": [
         {
             "name": "doctrine/instantiator",
