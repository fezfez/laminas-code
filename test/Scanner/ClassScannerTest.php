--- conflicted
+++ resolved
@@ -32,22 +32,6 @@
 
 class ClassScannerTest extends TestCase
 {
-<<<<<<< HEAD
-=======
-    protected $manager;
-
-    protected function setUp() : void
-    {
-        $this->manager = new Annotation\AnnotationManager();
-
-        $genericParser = new Annotation\Parser\GenericAnnotationParser();
-        $genericParser->registerAnnotation(Foo::class);
-        $genericParser->registerAnnotation(Bar::class);
-
-        $this->manager->attach($genericParser);
-    }
-
->>>>>>> aed14b08
     public function testClassScannerHasClassInformation()
     {
         $file  = new FileScanner(__DIR__ . '/../TestAsset/FooClass.php');
