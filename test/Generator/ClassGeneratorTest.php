<?php
/**
 * Zend Framework (http://framework.zend.com/)
 *
 * @link      http://github.com/zendframework/zf2 for the canonical source repository
 * @copyright Copyright (c) 2005-2014 Zend Technologies USA Inc. (http://www.zend.com)
 * @license   http://framework.zend.com/license/new-bsd New BSD License
 */

namespace ZendTest\Code\Generator;

use Zend\Code\Generator\ClassGenerator;
use Zend\Code\Generator\DocBlockGenerator;
use Zend\Code\Generator\PropertyGenerator;
use Zend\Code\Generator\MethodGenerator;
use Zend\Code\Reflection\ClassReflection;

/**
 * @group Zend_Code_Generator
 * @group Zend_Code_Generator_Php
 */
class ClassGeneratorTest extends \PHPUnit_Framework_TestCase
{

    public function testConstruction()
    {
        $class = new ClassGenerator();
        $this->isInstanceOf($class, 'Zend\Code\Generator\ClassGenerator');
    }

    public function testNameAccessors()
    {
        $classGenerator = new ClassGenerator();
        $classGenerator->setName('TestClass');
        $this->assertEquals($classGenerator->getName(), 'TestClass');
    }

    public function testClassDocBlockAccessors()
    {
        $this->markTestIncomplete();
    }

    public function testAbstractAccessors()
    {
        $classGenerator = new ClassGenerator();
        $this->assertFalse($classGenerator->isAbstract());
        $classGenerator->setAbstract(true);
        $this->assertTrue($classGenerator->isAbstract());
    }

    public function testExtendedClassAccessors()
    {
        $classGenerator = new ClassGenerator();
        $classGenerator->setExtendedClass('ExtendedClass');
        $this->assertEquals($classGenerator->getExtendedClass(), 'ExtendedClass');
    }

    public function testImplementedInterfacesAccessors()
    {
        $classGenerator = new ClassGenerator();
        $classGenerator->setImplementedInterfaces(array('Class1', 'Class2'));
        $this->assertEquals($classGenerator->getImplementedInterfaces(), array('Class1', 'Class2'));
    }

    public function testPropertyAccessors()
    {
        $classGenerator = new ClassGenerator();
        $classGenerator->addProperties(array(
            'propOne',
            new PropertyGenerator('propTwo')
        ));

        $properties = $classGenerator->getProperties();
        $this->assertEquals(count($properties), 2);
        $this->assertInstanceOf('Zend\Code\Generator\PropertyGenerator', current($properties));

        $property = $classGenerator->getProperty('propTwo');
        $this->assertInstanceOf('Zend\Code\Generator\PropertyGenerator', $property);
        $this->assertEquals($property->getName(), 'propTwo');

        // add a new property
        $classGenerator->addProperty('prop3');
        $this->assertEquals(count($classGenerator->getProperties()), 3);
    }

    public function testSetPropertyAlreadyExistsThrowsException()
    {
        $classGenerator = new ClassGenerator();
        $classGenerator->addProperty('prop3');

        $this->setExpectedException(
            'Zend\Code\Generator\Exception\InvalidArgumentException',
            'A property by name prop3 already exists in this class'
        );
        $classGenerator->addProperty('prop3');
    }

    public function testSetPropertyNoArrayOrPropertyThrowsException()
    {
        $classGenerator = new ClassGenerator();

        $this->setExpectedException(
            'Zend\Code\Generator\Exception\InvalidArgumentException',
            'Zend\Code\Generator\ClassGenerator::addProperty expects string for name'
        );
        $classGenerator->addProperty(true);
    }

    public function testMethodAccessors()
    {
        $classGenerator = new ClassGenerator();
        $classGenerator->addMethods(array(
            'methodOne',
            new MethodGenerator('methodTwo')
        ));

        $methods = $classGenerator->getMethods();
        $this->assertEquals(count($methods), 2);
        $this->isInstanceOf(current($methods), '\Zend\Code\Generator\PhpMethod');

        $method = $classGenerator->getMethod('methodOne');
        $this->isInstanceOf($method, '\Zend\Code\Generator\PhpMethod');
        $this->assertEquals($method->getName(), 'methodOne');

        // add a new property
        $classGenerator->addMethod('methodThree');
        $this->assertEquals(count($classGenerator->getMethods()), 3);
    }

    public function testSetMethodNoMethodOrArrayThrowsException()
    {
        $classGenerator = new ClassGenerator();

        $this->setExpectedException(
            'Zend\Code\Generator\Exception\ExceptionInterface',
            'Zend\Code\Generator\ClassGenerator::addMethod expects string for name'
        );

        $classGenerator->addMethod(true);
    }

    public function testSetMethodNameAlreadyExistsThrowsException()
    {
        $methodA = new MethodGenerator();
        $methodA->setName("foo");
        $methodB = new MethodGenerator();
        $methodB->setName("foo");

        $classGenerator = new ClassGenerator();
        $classGenerator->addMethodFromGenerator($methodA);

        $this->setExpectedException(
            'Zend\Code\Generator\Exception\InvalidArgumentException',
            'A method by name foo already exists in this class.'
        );

        $classGenerator->addMethodFromGenerator($methodB);
    }

    /**
     * @group ZF-7361
     */
    public function testHasMethod()
    {
        $classGenerator = new ClassGenerator();
        $classGenerator->addMethod('methodOne');

        $this->assertTrue($classGenerator->hasMethod('methodOne'));
    }

    public function testRemoveMethod()
    {
        $classGenerator = new ClassGenerator();
        $classGenerator->addMethod('methodOne');
        $this->assertTrue($classGenerator->hasMethod('methodOne'));

        $classGenerator->removeMethod('methodOne');
        $this->assertFalse($classGenerator->hasMethod('methodOne'));
    }

    /**
     * @group ZF-7361
     */
    public function testHasProperty()
    {
        $classGenerator = new ClassGenerator();
        $classGenerator->addProperty('propertyOne');

        $this->assertTrue($classGenerator->hasProperty('propertyOne'));
    }

    public function testToString()
    {
        $classGenerator = ClassGenerator::fromArray(array(
            'name' => 'SampleClass',
            'flags' => ClassGenerator::FLAG_ABSTRACT,
            'extendedClass' => 'ExtendedClassName',
            'implementedInterfaces' => array('Iterator', 'Traversable'),
            'properties' => array('foo',
                array('name' => 'bar')
            ),
            'methods' => array(
                array('name' => 'baz')
            ),
        ));

        $expectedOutput = <<<EOS
abstract class SampleClass extends ExtendedClassName implements Iterator, Traversable
{

    public \$foo = null;

    public \$bar = null;

    public function baz()
    {
    }


}

EOS;

        $output = $classGenerator->generate();
        $this->assertEquals($expectedOutput, $output, $output);
    }

    /**
     * @group ZF-7909
     */
    public function testClassFromReflectionThatImplementsInterfaces()
    {
        $reflClass = new ClassReflection('ZendTest\Code\Generator\TestAsset\ClassWithInterface');

        $classGenerator = ClassGenerator::fromReflection($reflClass);
        $classGenerator->setSourceDirty(true);

        $code = $classGenerator->generate();

        $expectedClassDef = 'class ClassWithInterface'
            . ' implements ZendTest\Code\Generator\TestAsset\OneInterface'
            . ', ZendTest\Code\Generator\TestAsset\TwoInterface';
        $this->assertContains($expectedClassDef, $code);
    }

    /**
     * @group ZF-7909
     */
    public function testClassFromReflectionDiscardParentImplementedInterfaces()
    {
        $reflClass = new ClassReflection('ZendTest\Code\Generator\TestAsset\NewClassWithInterface');

        $classGenerator = ClassGenerator::fromReflection($reflClass);
        $classGenerator->setSourceDirty(true);

        $code = $classGenerator->generate();

        $expectedClassDef = 'class NewClassWithInterface'
            . ' extends ZendTest\Code\Generator\TestAsset\ClassWithInterface'
            . ' implements ZendTest\Code\Generator\TestAsset\ThreeInterface';
        $this->assertContains($expectedClassDef, $code);
    }

    /**
     * @group 4988
     */
    public function testNonNamespaceClassReturnsAllMethods()
    {
        require_once __DIR__ . '/../TestAsset/NonNamespaceClass.php';

        $reflClass = new ClassReflection('ZendTest_Code_NsTest_BarClass');
        $classGenerator = ClassGenerator::fromReflection($reflClass);
        $this->assertCount(1, $classGenerator->getMethods());
    }

    /**
     * @group ZF-9602
     */
    public function testSetextendedclassShouldIgnoreEmptyClassnameOnGenerate()
    {
        $classGeneratorClass = new ClassGenerator();
        $classGeneratorClass
            ->setName('MyClass')
            ->setExtendedClass('');

        $expected = <<<CODE
class MyClass
{


}

CODE;
        $this->assertEquals($expected, $classGeneratorClass->generate());
    }

    /**
     * @group ZF-9602
     */
    public function testSetextendedclassShouldNotIgnoreNonEmptyClassnameOnGenerate()
    {
        $classGeneratorClass = new ClassGenerator();
        $classGeneratorClass
            ->setName('MyClass')
            ->setExtendedClass('ParentClass');

        $expected = <<<CODE
class MyClass extends ParentClass
{


}

CODE;
        $this->assertEquals($expected, $classGeneratorClass->generate());
    }

    /**
     * @group namespace
     */
    public function testCodeGenerationShouldTakeIntoAccountNamespacesFromReflection()
    {
        $reflClass = new ClassReflection('ZendTest\Code\Generator\TestAsset\ClassWithNamespace');
        $classGenerator = ClassGenerator::fromReflection($reflClass);
        $this->assertEquals('ZendTest\Code\Generator\TestAsset', $classGenerator->getNamespaceName());
        $this->assertEquals('ClassWithNamespace', $classGenerator->getName());
        $expected = <<<CODE
namespace ZendTest\Code\Generator\\TestAsset;

class ClassWithNamespace
{


}

CODE;
        $received = $classGenerator->generate();
        $this->assertEquals($expected, $received, $received);
    }

    /**
     * @group namespace
     */
    public function testSetNameShouldDetermineIfNamespaceSegmentIsPresent()
    {
        $classGeneratorClass = new ClassGenerator();
        $classGeneratorClass->setName('My\Namespaced\FunClass');
        $this->assertEquals('My\Namespaced', $classGeneratorClass->getNamespaceName());
    }

    /**
     * @group namespace
     */
    public function testPassingANamespacedClassnameShouldGenerateANamespaceDeclaration()
    {
        $classGeneratorClass = new ClassGenerator();
        $classGeneratorClass->setName('My\Namespaced\FunClass');
        $received = $classGeneratorClass->generate();
        $this->assertContains('namespace My\Namespaced;', $received, $received);
    }

    /**
     * @group namespace
     */
    public function testPassingANamespacedClassnameShouldGenerateAClassnameWithoutItsNamespace()
    {
        $classGeneratorClass = new ClassGenerator();
        $classGeneratorClass->setName('My\Namespaced\FunClass');
        $received = $classGeneratorClass->generate();
        $this->assertContains('class FunClass', $received, $received);
    }

    /**
     * @group ZF2-151
     */
    public function testAddUses()
    {
        $classGenerator = new ClassGenerator();
        $classGenerator->setName('My\Class');
        $classGenerator->addUse('My\First\Use\Class');
        $classGenerator->addUse('My\Second\Use\Class', 'MyAlias');
        $generated = $classGenerator->generate();

        $this->assertContains('use My\First\Use\Class;', $generated);
        $this->assertContains('use My\Second\Use\Class as MyAlias;', $generated);
    }

    /**
     * @group 4990
     */
    public function testAddOneUseTwiceOnlyAddsOne()
    {
        $classGenerator = new ClassGenerator();
        $classGenerator->setName('My\Class');
        $classGenerator->addUse('My\First\Use\Class');
        $classGenerator->addUse('My\First\Use\Class');
        $generated = $classGenerator->generate();

        $this->assertCount(1, $classGenerator->getUses());

        $this->assertContains('use My\First\Use\Class;', $generated);
    }

    /**
     * @group 4990
     */
    public function testAddOneUseWithAliasTwiceOnlyAddsOne()
    {
        $classGenerator = new ClassGenerator();
        $classGenerator->setName('My\Class');
        $classGenerator->addUse('My\First\Use\Class', 'MyAlias');
        $classGenerator->addUse('My\First\Use\Class', 'MyAlias');
        $generated = $classGenerator->generate();

        $this->assertCount(1, $classGenerator->getUses());

        $this->assertContains('use My\First\Use\Class as MyAlias;', $generated);
    }

    public function testCreateFromArrayWithDocBlockFromArray()
    {
        $classGenerator = ClassGenerator::fromArray(array(
            'name' => 'SampleClass',
            'docblock' => array(
                'shortdescription' => 'foo',
            ),
        ));

        $docBlock = $classGenerator->getDocBlock();
        $this->assertInstanceOf('Zend\Code\Generator\DocBlockGenerator', $docBlock);
    }

    public function testCreateFromArrayWithDocBlockInstance()
    {
        $classGenerator = ClassGenerator::fromArray(array(
            'name' => 'SampleClass',
            'docblock' => new DocBlockGenerator('foo'),
        ));

        $docBlock = $classGenerator->getDocBlock();
        $this->assertInstanceOf('Zend\Code\Generator\DocBlockGenerator', $docBlock);
    }

    public function testExtendedClassProperies()
    {
        $reflClass = new ClassReflection('ZendTest\Code\Generator\TestAsset\ExtendedClassWithProperties');
        $classGenerator = ClassGenerator::fromReflection($reflClass);
        $code = $classGenerator->generate();
        $this->assertContains('publicExtendedClassProperty', $code);
        $this->assertContains('protectedExtendedClassProperty', $code);
        $this->assertContains('privateExtendedClassProperty', $code);
        $this->assertNotContains('publicClassProperty', $code);
        $this->assertNotContains('protectedClassProperty', $code);
        $this->assertNotContains('privateClassProperty', $code);


    }

    public function testHasMethodInsensitive()
    {
        $classGenerator = new ClassGenerator();
        $classGenerator->addMethod('methodOne');

        $this->assertTrue($classGenerator->hasMethod('methodOne'));
        $this->assertTrue($classGenerator->hasMethod('MethoDonE'));
    }

    public function testRemoveMethodInsensitive()
    {
        $classGenerator = new ClassGenerator();
        $classGenerator->addMethod('methodOne');

        $classGenerator->removeMethod('METHODONe');
        $this->assertFalse($classGenerator->hasMethod('methodOne'));
    }

    public function testGenerateClassAndAddMethod()
    {
        $classGenerator = new ClassGenerator();
        $classGenerator->setName('MyClass');
        $classGenerator->addMethod('methodOne');

        $expected = <<<CODE
class MyClass
{

    public function methodOne()
    {
    }


}

CODE;

        $output = $classGenerator->generate();
        $this->assertEquals($expected, $output);
    }

    /**
<<<<<<< HEAD
     * @group 6274
     */
    public function testCanAddConstant()
    {
        $classGenerator = new ClassGenerator();

        $classGenerator->setName('My\Class');
        $classGenerator->addConstant('x', 'value');

        $this->assertTrue($classGenerator->hasConstant('x'));

        $constant = $classGenerator->getConstant('x');

        $this->assertInstanceOf('Zend\Code\Generator\PropertyGenerator', $constant);
        $this->assertTrue($constant->isConst());
        $this->assertEquals($constant->getDefaultValue()->getValue(), 'value');
    }

    /**
     * @group 6274
     */
    public function testCanAddConstantsWithArrayOfGenerators()
    {
        $classGenerator = new ClassGenerator();

        $classGenerator->addConstants(array(
            new PropertyGenerator('x', 'value1', PropertyGenerator::FLAG_CONSTANT),
            new PropertyGenerator('y', 'value2', PropertyGenerator::FLAG_CONSTANT)
        ));

        $this->assertCount(2, $classGenerator->getConstants());
        $this->assertEquals($classGenerator->getConstant('x')->getDefaultValue()->getValue(), 'value1');
        $this->assertEquals($classGenerator->getConstant('y')->getDefaultValue()->getValue(), 'value2');
    }

    /**
     * @group 6274
     */
    public function testCanAddConstantsWithArrayOfKeyValues()
    {
        $classGenerator = new ClassGenerator();

        $classGenerator->addConstants(array(
            array( 'name'=> 'x', 'value' => 'value1'),
            array('name' => 'y', 'value' => 'value2')
        ));

        $this->assertCount(2, $classGenerator->getConstants());
        $this->assertEquals($classGenerator->getConstant('x')->getDefaultValue()->getValue(), 'value1');
        $this->assertEquals($classGenerator->getConstant('y')->getDefaultValue()->getValue(), 'value2');
    }

    /**
     * @group 6274
     */
    public function testAddConstantThrowsExceptionWithInvalidName()
    {
        $this->setExpectedException('InvalidArgumentException');

        $classGenerator = new ClassGenerator();

        $classGenerator->addConstant(array(), 'value1');
    }

    /**
     * @group 6274
     */
    public function testAddConstantThrowsExceptionWithInvalidValue()
    {
        $this->setExpectedException('InvalidArgumentException');

        $classGenerator = new ClassGenerator();

        $classGenerator->addConstant('x', null);
    }

    /**
     * @group 6274
     */
    public function testAddConstantThrowsExceptionOnDuplicate()
    {
        $this->setExpectedException('InvalidArgumentException');

        $classGenerator = new ClassGenerator();

        $classGenerator->addConstant('x', 'value1');
        $classGenerator->addConstant('x', 'value1');
    }

    /**
     * @group 6274
     */
    public function testAddPropertyIsBackwardsCompatibleWithConstants()
    {
        $classGenerator = new ClassGenerator();

        $classGenerator->addProperty('x', 'value1', PropertyGenerator::FLAG_CONSTANT);

        $this->assertEquals($classGenerator->getConstant('x')->getDefaultValue()->getValue(), 'value1');
    }

    /**
     * @group 6274
     */
    public function testAddPropertiesIsBackwardsCompatibleWithConstants()
    {
        $constants = array(
            new PropertyGenerator('x', 'value1', PropertyGenerator::FLAG_CONSTANT),
            new PropertyGenerator('y', 'value2', PropertyGenerator::FLAG_CONSTANT)
        );
        $classGenerator = new ClassGenerator();

        $classGenerator->addProperties($constants);

        $this->assertCount(2, $classGenerator->getConstants());
        $this->assertEquals($classGenerator->getConstant('x')->getDefaultValue()->getValue(), 'value1');
        $this->assertEquals($classGenerator->getConstant('y')->getDefaultValue()->getValue(), 'value2');
    }

    /**
     * @group 6274
     */
    public function testConstantsAddedFromReflection()
    {
        $reflector      = new ClassReflection('ZendTest\Code\Generator\TestAsset\TestClassWithManyProperties');
        $classGenerator = ClassGenerator::fromReflection($reflector);
        $constant       = $classGenerator->getConstant('FOO');

        $this->assertEquals($constant->getDefaultValue()->getValue(), 'foo');
    }

    /**
     * @group 6274
     */
    public function testClassCanBeGeneratedWithConstantAndPropertyWithSameName()
    {
        $reflector      = new ClassReflection('ZendTest\Code\Generator\TestAsset\TestSampleSingleClass');
        $classGenerator = ClassGenerator::fromReflection($reflector);

        $classGenerator->addProperty('fooProperty', true, PropertyGenerator::FLAG_PUBLIC);
        $classGenerator->addConstant('fooProperty', 'duplicate');

        $contents = <<<'CODE'
namespace ZendTest\Code\Generator\TestAsset;

/**
 * class docblock
 */
class TestSampleSingleClass
{

    const fooProperty = 'duplicate';

    public $fooProperty = true;

    /**
     * Enter description here...
     *
     * @return bool
     */
    public function someMethod()
    {
        /* test test */
=======
     * @group 6253
     */
    public function testHereDoc()
    {
        $reflector = new ClassReflection('ZendTest\Code\Generator\TestAsset\TestClassWithHeredoc');
        $classGenerator = new ClassGenerator();
        $methods = $reflector->getMethods();
        $classGenerator->setName("OutputClass");

        foreach ($methods as $method) {
            $methodGenerator = MethodGenerator::fromReflection($method);

            $classGenerator->addMethodFromGenerator($methodGenerator);
        }

        $contents = <<< 'CODE'
class OutputClass
{

    public function someFunction()
    {
        $output = <<< END

                Fix it, fix it!
                Fix it, fix it!
                Fix it, fix it!
END;
>>>>>>> bc77dcfa
    }


}

CODE;

<<<<<<< HEAD
        $this->assertEquals($classGenerator->generate(), $contents);
=======
        $this->assertEquals($contents, $classGenerator->generate());
>>>>>>> bc77dcfa
    }
}<|MERGE_RESOLUTION|>--- conflicted
+++ resolved
@@ -498,7 +498,6 @@
     }
 
     /**
-<<<<<<< HEAD
      * @group 6274
      */
     public function testCanAddConstant()
@@ -662,7 +661,16 @@
     public function someMethod()
     {
         /* test test */
-=======
+    }
+
+
+}
+
+CODE;
+
+        $this->assertEquals($classGenerator->generate(), $contents);
+    }
+    /**
      * @group 6253
      */
     public function testHereDoc()
@@ -690,7 +698,6 @@
                 Fix it, fix it!
                 Fix it, fix it!
 END;
->>>>>>> bc77dcfa
     }
 
 
@@ -698,10 +705,6 @@
 
 CODE;
 
-<<<<<<< HEAD
-        $this->assertEquals($classGenerator->generate(), $contents);
-=======
         $this->assertEquals($contents, $classGenerator->generate());
->>>>>>> bc77dcfa
     }
 }