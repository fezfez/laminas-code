<?php
/**
 * Zend Framework (http://framework.zend.com/)
 *
 * @link      http://github.com/zendframework/zf2 for the canonical source repository
 * @copyright Copyright (c) 2005-2016 Zend Technologies USA Inc. (http://www.zend.com)
 * @license   http://framework.zend.com/license/new-bsd New BSD License
 */

namespace ZendTest\Code\Reflection;

use PHPUnit\Framework\TestCase;
use Zend\Code\Reflection\ClassReflection;
use Zend\Code\Reflection\MethodReflection;
use Zend\Code\Reflection\PropertyReflection;
use Zend\Code\Scanner\FileScanner;
use ZendTest\Code\Reflection\TestAsset\InjectableClassReflection;

use function array_shift;
use function get_class;
use function trim;
use function uniqid;

/**
 * @group Zend_Reflection
 * @group Zend_Reflection_Class
 */
class ClassReflectionTest extends TestCase
{
    public function testMethodReturns()
    {
        $reflectionClass = new ClassReflection(TestAsset\TestSampleClass2::class);

        $methodByName = $reflectionClass->getMethod('getProp1');
        self::assertEquals(MethodReflection::class, get_class($methodByName));

        $methodsAll = $reflectionClass->getMethods();
        self::assertCount(3, $methodsAll);

        $firstMethod = array_shift($methodsAll);
        self::assertEquals('getProp1', $firstMethod->getName());
    }

    public function testPropertyReturns()
    {
        $reflectionClass = new ClassReflection(TestAsset\TestSampleClass2::class);

        $propertyByName = $reflectionClass->getProperty('_prop1');
        self::assertInstanceOf(PropertyReflection::class, $propertyByName);

        $propertiesAll = $reflectionClass->getProperties();
        self::assertCount(2, $propertiesAll);

        $firstProperty = array_shift($propertiesAll);
        self::assertEquals('_prop1', $firstProperty->getName());
    }

    public function testParentReturn()
    {
        $reflectionClass = new ClassReflection(TestAsset\TestSampleClass::class);

        $parent = $reflectionClass->getParentClass();
        self::assertEquals(ClassReflection::class, get_class($parent));
        self::assertEquals('ArrayObject', $parent->getName());
    }

    public function testInterfaceReturn()
    {
        $reflectionClass = new ClassReflection(TestAsset\TestSampleClass4::class);

        $interfaces = $reflectionClass->getInterfaces();
        self::assertCount(1, $interfaces);

        $interface = array_shift($interfaces);
        self::assertEquals(TestAsset\TestSampleClassInterface::class, $interface->getName());
    }

    public function testGetContentsReturnsContents()
    {
        $reflectionClass = new ClassReflection(TestAsset\TestSampleClass2::class);
        $target = <<<EOS
{
    protected \$_prop1 = null;

    /**
     * @Sample({"foo":"bar"})
     */
    protected \$_prop2 = null;

    public function getProp1()
    {
        return \$this->_prop1;
    }

    public function getProp2(\$param1, TestSampleClass \$param2)
    {
        return \$this->_prop2;
    }

    public function getIterator()
    {
        return [];
    }

}
EOS;
        $contents = $reflectionClass->getContents();
        self::assertEquals(trim($target), trim($contents));
    }

    public function testGetContentsReturnsContentsWithImplementsOnSeparateLine()
    {
        $reflectionClass = new ClassReflection(TestAsset\TestSampleClass9::class);
        $target = <<<EOS
{
    protected \$_prop1 = null;

    /**
     * @Sample({"foo":"bar"})
     */
    protected \$_prop2 = null;

    public function getProp1()
    {
        return \$this->_prop1;
    }

    public function getProp2(\$param1, TestSampleClass \$param2)
    {
        return \$this->_prop2;
    }

    public function getIterator()
    {
        return [];
    }

}
EOS;
        $contents = $reflectionClass->getContents();
        self::assertEquals(trim($target), trim($contents));
    }

    public function testStartLine()
    {
        $reflectionClass = new ClassReflection(TestAsset\TestSampleClass5::class);

        self::assertEquals(18, $reflectionClass->getStartLine());
        self::assertEquals(5, $reflectionClass->getStartLine(true));
    }

    public function testGetDeclaringFileReturnsFilename()
    {
        $reflectionClass = new ClassReflection(TestAsset\TestSampleClass2::class);
        self::assertStringContainsString('TestSampleClass2.php', $reflectionClass->getDeclaringFile()->getFileName());
    }

<<<<<<< HEAD
=======
    public function testGetAnnotationsWithNoNameInformations()
    {
        $reflectionClass = new InjectableClassReflection(
            // TestSampleClass5 has the annotations required to get to the
            // right point in the getAnnotations method.
            TestAsset\TestSampleClass5::class
        );

        $annotationManager = new AnnotationManager();

        $fileScanner = $this->getMockBuilder(FileScanner::class)
                            ->disableOriginalConstructor()
                            ->getMock();

        $reflectionClass->setFileScanner($fileScanner);

        $fileScanner->method('getClassNameInformation')
                    ->willReturn(false);

        self::assertFalse($reflectionClass->getAnnotations($annotationManager));
    }

>>>>>>> aed14b08
    public function testGetContentsReturnsEmptyContentsOnEvaldCode()
    {
        $className = uniqid('ClassReflectionTestGenerated');

        eval('namespace ' . __NAMESPACE__ . '; class ' . $className . '{}');

        $reflectionClass = new ClassReflection(__NAMESPACE__ . '\\' . $className);

        self::assertSame('', $reflectionClass->getContents());
    }

    public function testGetContentsReturnsEmptyContentsOnInternalCode()
    {
        $reflectionClass = new ClassReflection('ReflectionClass');
        self::assertSame('', $reflectionClass->getContents());
    }

    public function testGetTraits()
    {
        // PHP documentations mentions that getTraits() return NULL in case of error. I don't know how to cause such
        // error so I test just normal behaviour.

        $reflectionClass = new ClassReflection(TestAsset\TestTraitClass4::class);
        $traitsArray = $reflectionClass->getTraits();
        self::assertIsArray($traitsArray);
        self::assertCount(1, $traitsArray);
        self::assertInstanceOf(ClassReflection::class, $traitsArray[0]);

        $reflectionClass = new ClassReflection(TestAsset\TestSampleClass::class);
        $traitsArray = $reflectionClass->getTraits();
        self::assertIsArray($traitsArray);
        self::assertCount(0, $traitsArray);
    }
}<|MERGE_RESOLUTION|>--- conflicted
+++ resolved
@@ -155,31 +155,6 @@
         self::assertStringContainsString('TestSampleClass2.php', $reflectionClass->getDeclaringFile()->getFileName());
     }
 
-<<<<<<< HEAD
-=======
-    public function testGetAnnotationsWithNoNameInformations()
-    {
-        $reflectionClass = new InjectableClassReflection(
-            // TestSampleClass5 has the annotations required to get to the
-            // right point in the getAnnotations method.
-            TestAsset\TestSampleClass5::class
-        );
-
-        $annotationManager = new AnnotationManager();
-
-        $fileScanner = $this->getMockBuilder(FileScanner::class)
-                            ->disableOriginalConstructor()
-                            ->getMock();
-
-        $reflectionClass->setFileScanner($fileScanner);
-
-        $fileScanner->method('getClassNameInformation')
-                    ->willReturn(false);
-
-        self::assertFalse($reflectionClass->getAnnotations($annotationManager));
-    }
-
->>>>>>> aed14b08
     public function testGetContentsReturnsEmptyContentsOnEvaldCode()
     {
         $className = uniqid('ClassReflectionTestGenerated');
