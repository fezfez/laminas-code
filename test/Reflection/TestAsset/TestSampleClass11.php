<?php

/**
<<<<<<< HEAD
 * @see       https://github.com/laminasframwork/laminas-code for the canonical source repository
 * @copyright https://github.com/laminasframwork/laminas-code/blob/master/COPYRIGHT.md
 * @license   https://github.com/laminasframwork/laminas-code/blob/master/LICENSE.md New BSD License
=======
 * @see       https://github.com/laminas/laminas-code for the canonical source repository
 * @copyright https://github.com/laminas/laminas-code/blob/master/COPYRIGHT.md
 * @license   https://github.com/laminas/laminas-code/blob/master/LICENSE.md New BSD License
>>>>>>> 9aea33f4
 */

namespace LaminasTest\Code\Reflection\TestAsset;

/**
 * /!\ Don't fix this file with the coding style.
 * The class Laminas\Code\Reflection\FunctionReflection must parse a lot of closure formats
 */
class TestSampleClass11
{
    /**
     * Doc block doSomething
     * @return string
     */
    public function doSomething()
    {
        return 'doSomething';
    }

    public function doSomethingElse($one, $two = 2, $three = 'three') { return 'doSomethingElse'; }

    public function doSomethingAgain()
    {
        $closure = function($foo) { return $foo; };

        return 'doSomethingAgain';
    }

    protected static function doStaticSomething()
    {
        return 'doStaticSomething';
    }

    public function inline1() { return 'inline1'; } public function inline2() { return 'inline2'; } public function inline3() { return 'inline3'; }

    /**
     * Awesome doc block
     */
    public function emptyFunction() {}

    public function visibility()
    {
        return 'visibility';
    }

    function getCacheKey() {
        $args = func_get_args();

        $cacheKey = '';

        foreach($args as $arg) {
            if (is_array($arg)) {
                foreach ($arg as $argElement) {
                    $cacheKey = hash('sha256', $cacheKey.$argElement);
                }
            }
            else {
                $cacheKey = hash('sha256', $cacheKey.$arg);
            }
            //blah
        }
 
        return $cacheKey;
    }
 
//    //TODO - would it be better to define the binding like this?
//    function __prototype() {
//        $cacheKey = $this->getCacheKey($queryString);
//        $cachedValue = $this->cache->get($cacheKey);
//
//        if ($cachedValue) {
//            return $cachedValue;
//        }
//        $result = parent::__prototype();
//        $this->cache->put($cacheKey, $result);
//        return $result;
//    }    
}<|MERGE_RESOLUTION|>--- conflicted
+++ resolved
@@ -1,15 +1,9 @@
 <?php
 
 /**
-<<<<<<< HEAD
- * @see       https://github.com/laminasframwork/laminas-code for the canonical source repository
- * @copyright https://github.com/laminasframwork/laminas-code/blob/master/COPYRIGHT.md
- * @license   https://github.com/laminasframwork/laminas-code/blob/master/LICENSE.md New BSD License
-=======
  * @see       https://github.com/laminas/laminas-code for the canonical source repository
  * @copyright https://github.com/laminas/laminas-code/blob/master/COPYRIGHT.md
  * @license   https://github.com/laminas/laminas-code/blob/master/LICENSE.md New BSD License
->>>>>>> 9aea33f4
  */
 
 namespace LaminasTest\Code\Reflection\TestAsset;
@@ -71,10 +65,10 @@
             }
             //blah
         }
- 
+
         return $cacheKey;
     }
- 
+
 //    //TODO - would it be better to define the binding like this?
 //    function __prototype() {
 //        $cacheKey = $this->getCacheKey($queryString);
@@ -86,5 +80,5 @@
 //        $result = parent::__prototype();
 //        $this->cache->put($cacheKey, $result);
 //        return $result;
-//    }    
+//    }
 }